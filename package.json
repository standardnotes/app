--- conflicted
+++ resolved
@@ -87,16 +87,10 @@
     "@reach/dialog": "^0.16.2",
     "@reach/listbox": "^0.16.2",
     "@reach/tooltip": "^0.16.2",
-<<<<<<< HEAD
-    "@standardnotes/features": "1.20.4",
+    "@standardnotes/features": "1.20.5",
     "@standardnotes/settings": "^1.9.0",
     "@standardnotes/sncrypto-web": "1.5.3",
-    "@standardnotes/snjs": "2.32.0",
-=======
-    "@standardnotes/features": "1.20.5",
-    "@standardnotes/sncrypto-web": "1.5.3",
     "@standardnotes/snjs": "2.33.0",
->>>>>>> 875f5417
     "mobx": "^6.3.5",
     "mobx-react-lite": "^3.2.2",
     "preact": "^10.5.15",
