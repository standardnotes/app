{
  "name": "standard-notes-web",
  "version": "3.9.6",
  "license": "AGPL-3.0-or-later",
  "repository": {
    "type": "git",
    "url": "https://github.com/standardnotes/web"
  },
  "scripts": {
    "setup": "yarn install",
    "start": "webpack-dev-server --config webpack.dev.js",
    "watch": "webpack -w --config webpack.dev.js",
    "watch:desktop": "webpack -w --config webpack.dev.js --env platform='desktop'",
    "bundle": "webpack --config webpack.prod.js && yarn tsc",
    "bundle:desktop": "webpack --config webpack.prod.js --env platform='desktop'",
    "bundle:desktop:beta": "webpack --config webpack.prod.js --env platform='desktop' --env public_beta='true'",
    "build": "bundle install && yarn install --frozen-lockfile && bundle exec rails assets:precompile && yarn bundle",
    "lint": "eslint --fix app/assets/javascripts",
    "tsc": "tsc --project app/assets/javascripts/tsconfig.json",
    "test": "jest --config app/assets/javascripts/jest.config.js",
<<<<<<< HEAD
    "test:coverage": "yarn test --coverage"
=======
    "prepare": "husky install"
>>>>>>> c27dce1a
  },
  "devDependencies": {
    "@babel/core": "^7.15.8",
    "@babel/plugin-transform-react-jsx": "^7.14.9",
    "@babel/preset-env": "^7.15.8",
    "@babel/preset-typescript": "^7.15.0",
    "@reach/disclosure": "^0.16.2",
    "@reach/visually-hidden": "^0.16.0",
    "@svgr/webpack": "^5.5.0",
    "@types/angular": "^1.8.3",
    "@types/jest": "^27.0.3",
    "@types/lodash": "^4.14.176",
    "@types/pug": "^2.0.5",
    "@types/react": "^17.0.31",
    "@typescript-eslint/eslint-plugin": "^5.1.0",
    "@typescript-eslint/parser": "^5.1.0",
    "angular": "^1.8.2",
    "apply-loader": "^2.0.0",
    "babel-eslint": "^10.1.0",
    "babel-loader": "^8.2.3",
    "babel-plugin-angularjs-annotate": "^0.10.0",
    "connect": "^3.7.0",
    "css-loader": "^6.4.0",
    "dotenv": "^10.0.0",
    "eslint": "^8.0.1",
    "eslint-config-prettier": "^8.3.0",
    "eslint-plugin-react": "^7.26.1",
    "eslint-plugin-react-hooks": "^4.2.1-beta-149b420f6-20211119",
    "file-loader": "^6.2.0",
    "html-webpack-plugin": "^5.4.0",
    "identity-obj-proxy": "^3.0.0",
    "jest": "^27.3.1",
    "jest-transform-pug": "^0.1.0",
    "husky": "^7.0.4",
    "lint-staged": ">=10",
    "lodash": "^4.17.21",
    "mini-css-extract-plugin": "^2.4.3",
    "ng-cache-loader": "0.0.26",
    "node-sass": "^6.0.1",
    "prettier": "^2.5.0",
    "pretty-quick": "^3.1.2",
    "pug": "^3.0.2",
    "pug-jest": "^1.0.1",
    "pug-loader": "^2.4.0",
    "sass-loader": "^12.2.0",
    "serve-static": "^1.14.1",
    "sn-stylekit": "5.2.17",
    "svg-jest": "^1.0.1",
    "ts-jest": "^27.0.7",
    "ts-loader": "^9.2.6",
    "typescript": "4.4.4",
    "typescript-eslint": "0.0.1-alpha.0",
    "webpack": "^5.59.1",
    "webpack-cli": "^4.9.1",
    "webpack-dev-server": "^4.3.1",
    "webpack-merge": "^5.8.0"
  },
  "dependencies": {
    "@bugsnag/js": "^7.13.2",
    "@reach/alert": "^0.16.0",
    "@reach/alert-dialog": "^0.16.2",
    "@reach/checkbox": "^0.16.0",
    "@reach/dialog": "^0.16.2",
    "@reach/listbox": "^0.16.2",
    "@standardnotes/features": "1.10.1",
    "@standardnotes/sncrypto-web": "1.5.3",
    "@standardnotes/snjs": "2.19.6",
    "mobx": "^6.3.5",
    "mobx-react-lite": "^3.2.2",
    "preact": "^10.5.15",
    "qrcode.react": "^1.0.1"
  },
  "lint-staged": {
    "*.{js,ts,jsx,tsx}": "eslint --cache --fix",
    "*.{js,ts,jsx,tsx,css,md}": "prettier --write"
  }
}<|MERGE_RESOLUTION|>--- conflicted
+++ resolved
@@ -18,11 +18,8 @@
     "lint": "eslint --fix app/assets/javascripts",
     "tsc": "tsc --project app/assets/javascripts/tsconfig.json",
     "test": "jest --config app/assets/javascripts/jest.config.js",
-<<<<<<< HEAD
-    "test:coverage": "yarn test --coverage"
-=======
+    "test:coverage": "yarn test --coverage",
     "prepare": "husky install"
->>>>>>> c27dce1a
   },
   "devDependencies": {
     "@babel/core": "^7.15.8",
