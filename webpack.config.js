const path = require('path');
const webpack = require('webpack');
const MiniCssExtractPlugin = require('mini-css-extract-plugin');

const port = 3000;

module.exports = {
  entry: './app/assets/javascripts/index.ts',
  output: {
    filename: './javascripts/app.js'
  },
<<<<<<< HEAD
  devServer: {
    proxy: {
      '/extensions': {
        target: `http://localhost:${port}`,
        pathRewrite: { '^/extensions': '/public/extensions' }
      },
      '/assets': {
        target: `http://localhost:${port}`,
        pathRewrite: { '^/assets': '/public/assets' }
      }
    },
    port
  },
=======
>>>>>>> 79d48b7e
  plugins: [
    new webpack.DefinePlugin({
      __VERSION__: JSON.stringify(require('./package.json').version)
    }),
    new MiniCssExtractPlugin({
      // Options similar to the same options in webpackOptions.output
      filename: './stylesheets/app.css',
      ignoreOrder: true // Enable to remove warnings about conflicting order
    })
  ],
  resolve: {
    extensions: ['.ts', '.js'],
    alias: {
      '%': path.resolve(__dirname, 'app/assets/templates'),
      '@': path.resolve(__dirname, 'app/assets/javascripts'),
      '@Controllers': path.resolve(__dirname, 'app/assets/javascripts/controllers'),
      '@Views': path.resolve(__dirname, 'app/assets/javascripts/views'),
      '@Services': path.resolve(__dirname, 'app/assets/javascripts/services'),
      '@node_modules': path.resolve(__dirname, 'node_modules'),
    }
  },
  module: {
    rules: [
      {
        test: /\.(js|ts)$/,
        exclude: /(node_modules|snjs)/,
        use: {
          loader: 'babel-loader'
        }
      },
      {
        test: /\.s?css$/,
        use: [
          {
            loader: MiniCssExtractPlugin.loader,
            options: {
              publicPath: '../', // The base assets directory in relation to the stylesheets
              hmr: process.env.NODE_ENV === 'development'
            }
          },
          'css-loader',
          'sass-loader'
        ]
      },
      {
        test: /\.(woff(2)?|ttf|eot|svg)(\?v=\d+\.\d+\.\d+)?$/,
        use: [
          {
            loader: 'file-loader',
            options: {
              name: '[name].[ext]',
              outputPath: 'fonts/'
            }
          }
        ]
      },
      {
        test: /\.html$/,
        use: [
          {
            loader: 'ng-cache-loader',
            options: {
              prefix: 'templates:**'
            }
          }
        ]
      },
      {
        test: /\.pug$/,
        use: [
          {
            loader: 'apply-loader'
          },
          {
            loader: 'pug-loader'
          }
        ]
      }
    ]
  }
};<|MERGE_RESOLUTION|>--- conflicted
+++ resolved
@@ -1,30 +1,12 @@
 const path = require('path');
 const webpack = require('webpack');
 const MiniCssExtractPlugin = require('mini-css-extract-plugin');
-
-const port = 3000;
 
 module.exports = {
   entry: './app/assets/javascripts/index.ts',
   output: {
     filename: './javascripts/app.js'
   },
-<<<<<<< HEAD
-  devServer: {
-    proxy: {
-      '/extensions': {
-        target: `http://localhost:${port}`,
-        pathRewrite: { '^/extensions': '/public/extensions' }
-      },
-      '/assets': {
-        target: `http://localhost:${port}`,
-        pathRewrite: { '^/assets': '/public/assets' }
-      }
-    },
-    port
-  },
-=======
->>>>>>> 79d48b7e
   plugins: [
     new webpack.DefinePlugin({
       __VERSION__: JSON.stringify(require('./package.json').version)
