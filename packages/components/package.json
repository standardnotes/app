{
  "name": "@standardnotes/components-meta",
  "version": "0.1.1",
  "private": true,
  "workspaces": {
    "packages": [
      "src/*"
    ]
  },
  "scripts": {
    "build": "yarn workspaces foreach --parallel run build",
<<<<<<< HEAD
    "preversion": "yarn build",
    "version": "node scripts/package-components.mjs",
    "pretty": "yarn workspaces foreach --parallel run pretty"
=======
    "version": "node scripts/package-components.mjs && git add dist && git commit -m 'chore(release): components'"
>>>>>>> f7c5396e
  },
  "installConfig": {
    "hoistingLimits": "workspaces"
  },
  "devDependencies": {
    "@standardnotes/advanced-checklist": "0.0.1",
    "@standardnotes/autobiography-theme": "1.0.4",
    "@standardnotes/deterministic-zip": "^1.2.0",
    "@standardnotes/features": "^1.45.1",
    "node-sass": "7.0.1",
    "sass": "^1.52.3"
  }
}<|MERGE_RESOLUTION|>--- conflicted
+++ resolved
@@ -9,13 +9,9 @@
   },
   "scripts": {
     "build": "yarn workspaces foreach --parallel run build",
-<<<<<<< HEAD
     "preversion": "yarn build",
-    "version": "node scripts/package-components.mjs",
+    "version": "node scripts/package-components.mjs && git add dist && git commit -m 'chore(release): components'",
     "pretty": "yarn workspaces foreach --parallel run pretty"
-=======
-    "version": "node scripts/package-components.mjs && git add dist && git commit -m 'chore(release): components'"
->>>>>>> f7c5396e
   },
   "installConfig": {
     "hoistingLimits": "workspaces"
