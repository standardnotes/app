{
  "name": "@standardnotes/authenticator",
  "version": "2.0.14",
  "main": "dist/dist.js",
  "private": true,
  "scripts": {
    "components:compile": "webpack --config webpack.prod.js",
    "start": "webpack serve --config webpack.dev.js --progress --hot",
    "skip:components:lint": "eslint app/ --ext .js",
    "components:lint:fix": "eslint --fix",
    "components:lint": "prettier --write 'app/**/*.{html,css,scss,js,jsx,ts,tsx,json}' README.md"
  },
  "sn": {
    "main": "dist/index.html"
  },
  "lint-staged": {
    "README.md": [
      "prettier --write"
    ],
    "src/**/*.{js,jsx,ts,tsx,json,css,scss,md}": [
      "prettier --write"
    ]
  },
  "devDependencies": {
    "@babel/core": "^7.18.5",
    "@babel/eslint-parser": "^7.18.2",
    "@babel/plugin-proposal-class-properties": "^7.17.12",
    "@babel/plugin-transform-runtime": "^7.18.5",
    "@babel/preset-env": "^7.18.2",
    "@babel/preset-react": "^7.17.12",
    "@standardnotes/editor-kit": "2.2.5",
    "@standardnotes/eslint-config-extensions": "^1.0.4",
    "@standardnotes/styles": "workspace:*",
    "@svgr/webpack": "^6.2.1",
    "babel-loader": "^8.2.5",
    "css-loader": "^6.7.1",
    "eslint": "^8.18.0",
    "eslint-plugin-react": "^7.30.0",
    "html-webpack-plugin": "^5.5.0",
    "immutability-helper": "^3.1.1",
    "jsqr": "^1.4.0",
    "mini-css-extract-plugin": "^2.6.1",
    "node-sass": "*",
    "notp": "^2.0.3",
    "otplib": "^12.0.1",
    "prettier": "*",
    "prop-types": "^15.8.1",
    "react": "^18.2.0",
    "react-beautiful-dnd": "^13.1.0",
    "react-color": "^2.19.3",
    "react-dom": "^18.2.0",
    "regenerator-runtime": "^0.13.9",
    "sass-loader": "^13.0.0",
    "style-loader": "~3.3.1",
    "svg-url-loader": "^7.1.1",
    "terser-webpack-plugin": "^5.3.3",
    "webpack": "*",
    "webpack-cli": "*",
<<<<<<< HEAD
    "webpack-dev-server": "^4.9.2",
    "webpack-merge": "^5.8.0"
=======
    "webpack-dev-server": "*",
    "webpack-merge": "^5.7.3"
>>>>>>> 49bb5c20
  }
}<|MERGE_RESOLUTION|>--- conflicted
+++ resolved
@@ -56,12 +56,7 @@
     "terser-webpack-plugin": "^5.3.3",
     "webpack": "*",
     "webpack-cli": "*",
-<<<<<<< HEAD
-    "webpack-dev-server": "^4.9.2",
+    "webpack-dev-server": "*",
     "webpack-merge": "^5.8.0"
-=======
-    "webpack-dev-server": "*",
-    "webpack-merge": "^5.7.3"
->>>>>>> 49bb5c20
   }
 }