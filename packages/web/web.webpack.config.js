--- conflicted
+++ resolved
@@ -18,6 +18,7 @@
     { from: 'src/index.html' },
     { from: 'src/manifest.webmanifest' },
     { from: 'src/robots.txt' },
+    { from: 'src/.well-known', to: '.well-known' },
   ]
 
   if (process.env.BUILD_TARGET !== 'extension') {
@@ -52,22 +53,7 @@
         ignoreOrder: true, // Enable to remove warnings about conflicting order
       }),
       new CopyWebpackPlugin({
-<<<<<<< HEAD
         patterns: copyPluginPatterns,
-=======
-        patterns: [
-          { from: 'src/favicon', to: 'favicon' },
-          { from: 'src/vendor', to: 'dist' },
-          { from: 'src/components', to: 'components' },
-          { from: 'src/404.html' },
-          { from: 'src/422.html' },
-          { from: 'src/500.html' },
-          { from: 'src/index.html' },
-          { from: 'src/manifest.webmanifest' },
-          { from: 'src/robots.txt' },
-          { from: 'src/.well-known', to: '.well-known' },
-        ],
->>>>>>> b3556ef8
       }),
     ],
     resolve: {
