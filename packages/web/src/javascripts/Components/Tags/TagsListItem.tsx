--- conflicted
+++ resolved
@@ -39,80 +39,6 @@
 const PADDING_BASE_PX = 14
 const PADDING_PER_LEVEL_PX = 21
 
-<<<<<<< HEAD
-export const TagsListItem: FunctionComponent<Props> = observer(({ tag, features, tagsState, level, onContextMenu }) => {
-  const { toggleAppPane } = useResponsiveAppPane()
-
-  const [title, setTitle] = useState(tag.title || '')
-  const [subtagTitle, setSubtagTitle] = useState('')
-  const inputRef = useRef<HTMLInputElement>(null)
-  const subtagInputRef = useRef<HTMLInputElement>(null)
-  const menuButtonRef = useRef<HTMLAnchorElement>(null)
-
-  const isSelected = tagsState.selected === tag
-  const isEditing = tagsState.editingTag === tag
-  const isAddingSubtag = tagsState.addingSubtagTo === tag
-  const noteCounts = computed(() => tagsState.getNotesCount(tag))
-
-  const childrenTags = computed(() => tagsState.getChildren(tag)).get()
-  const hasChildren = childrenTags.length > 0
-
-  const hasFolders = features.hasFolders
-  const hasAtLeastOneFolder = tagsState.hasAtLeastOneFolder
-
-  const premiumModal = usePremiumModal()
-
-  const [showChildren, setShowChildren] = useState(tag.expanded)
-  const [hadChildren, setHadChildren] = useState(hasChildren)
-
-  useEffect(() => {
-    if (!hadChildren && hasChildren) {
-      setShowChildren(true)
-    }
-    setHadChildren(hasChildren)
-  }, [hadChildren, hasChildren])
-
-  useEffect(() => {
-    setTitle(tag.title || '')
-  }, [setTitle, tag])
-
-  const toggleChildren: MouseEventHandler = useCallback(
-    (e) => {
-      e.stopPropagation()
-      setShowChildren((x) => {
-        tagsState.setExpanded(tag, !x)
-        return !x
-      })
-    },
-    [setShowChildren, tag, tagsState],
-  )
-
-  const selectCurrentTag = useCallback(async () => {
-    await tagsState.setSelectedTag(tag, {
-      userTriggered: true,
-    })
-    toggleAppPane(AppPaneId.Items)
-  }, [tagsState, tag, toggleAppPane])
-
-  const onBlur = useCallback(() => {
-    tagsState.save(tag, title).catch(console.error)
-    setTitle(tag.title)
-  }, [tagsState, tag, title, setTitle])
-
-  const onInput: FormEventHandler = useCallback(
-    (e) => {
-      const value = (e.target as HTMLInputElement).value
-      setTitle(value)
-    },
-    [setTitle],
-  )
-
-  const onKeyDown: KeyboardEventHandler = useCallback(
-    (e) => {
-      if (e.key === KeyboardKey.Enter) {
-        inputRef.current?.blur()
-        e.preventDefault()
-=======
 export const TagsListItem: FunctionComponent<Props> = observer(
   ({ tag, features, tagsState, level, onContextMenu, linkingController }) => {
     const { toggleAppPane } = useResponsiveAppPane()
@@ -142,7 +68,6 @@
     useEffect(() => {
       if (!hadChildren && hasChildren) {
         setShowChildren(true)
->>>>>>> 57fab4f6
       }
       setHadChildren(hasChildren)
     }, [hadChildren, hasChildren])
@@ -163,7 +88,9 @@
     )
 
     const selectCurrentTag = useCallback(async () => {
-      await tagsState.setSelectedTag(tag)
+      await tagsState.setSelectedTag(tag, {
+        userTriggered: true,
+      })
       toggleAppPane(AppPaneId.Items)
     }, [tagsState, tag, toggleAppPane])
 
