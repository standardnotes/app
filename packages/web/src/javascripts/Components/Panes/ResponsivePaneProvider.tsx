import { useAndroidBackHandler } from '@/NativeMobileWeb/useAndroidBackHandler'
import { useEffect, ReactNode, useMemo, createContext, useCallback, useContext, memo } from 'react'
import { AppPaneId } from './AppPaneMetadata'
import { PaneController } from '../../Controllers/PaneController/PaneController'
import { observer } from 'mobx-react-lite'
import { PaneLayout } from '@/Controllers/PaneController/PaneLayout'
<<<<<<< HEAD
import { useStateRef } from '../../Hooks/useStateRef'
=======
import { useStateRef } from '@/Hooks/useStateRef'
>>>>>>> efed8cf2

type ResponsivePaneData = {
  selectedPane: AppPaneId
  toggleListPane: () => void
  toggleNavigationPane: () => void
  isListPaneCollapsed: boolean
  isNavigationPaneCollapsed: boolean
  panes: PaneController['panes']
  toggleAppPane: (paneId: AppPaneId) => void
  presentPane: PaneController['presentPane']
  popToPane: PaneController['popToPane']
  dismissLastPane: PaneController['dismissLastPane']
  replacePanes: PaneController['replacePanes']
  removePane: PaneController['removePane']
  insertPaneAtIndex: PaneController['insertPaneAtIndex']
  setPaneLayout: PaneController['setPaneLayout']
  focusModeEnabled: PaneController['focusModeEnabled']
}

const ResponsivePaneContext = createContext<ResponsivePaneData | undefined>(undefined)

export const useResponsiveAppPane = () => {
  const value = useContext(ResponsivePaneContext)

  if (!value) {
    throw new Error('Component must be a child of <ResponsivePaneProvider />')
  }

  return value
}

type ChildrenProps = {
  children: ReactNode
}

type ProviderProps = {
  paneController: PaneController
} & ChildrenProps

const MemoizedChildren = memo(({ children }: ChildrenProps) => <>{children}</>)

const ResponsivePaneProvider = ({ paneController, children }: ProviderProps) => {
  const currentSelectedPane = paneController.currentPane
  const currentSelectedPaneRef = useStateRef<AppPaneId>(currentSelectedPane)

  const toggleAppPane = useCallback(
    (paneId: AppPaneId) => {
      paneController.presentPane(paneId)
    },
    [paneController],
  )

  const addAndroidBackHandler = useAndroidBackHandler()

  useEffect(() => {
    const removeListener = addAndroidBackHandler(() => {
      if (
        currentSelectedPaneRef.current === AppPaneId.Editor ||
        currentSelectedPaneRef.current === AppPaneId.Navigation
      ) {
        paneController.setPaneLayout(PaneLayout.ItemSelection)
        return true
      } else {
        return false
      }
    })
    return () => {
      if (removeListener) {
        removeListener()
      }
    }
  }, [addAndroidBackHandler, currentSelectedPaneRef, paneController])

  const contextValue = useMemo(
    (): ResponsivePaneData => ({
      selectedPane: currentSelectedPane,
      toggleAppPane,
      presentPane: paneController.presentPane,
      isListPaneCollapsed: paneController.isListPaneCollapsed,
      isNavigationPaneCollapsed: paneController.isNavigationPaneCollapsed,
      toggleListPane: paneController.toggleListPane,
      toggleNavigationPane: paneController.toggleNavigationPane,
      panes: paneController.panes,
      popToPane: paneController.popToPane,
      dismissLastPane: paneController.dismissLastPane,
      replacePanes: paneController.replacePanes,
      removePane: paneController.removePane,
      insertPaneAtIndex: paneController.insertPaneAtIndex,
      setPaneLayout: paneController.setPaneLayout,
      focusModeEnabled: paneController.focusModeEnabled,
    }),
    [
      currentSelectedPane,
      toggleAppPane,
      paneController.panes,
      paneController.isListPaneCollapsed,
      paneController.isNavigationPaneCollapsed,
      paneController.toggleListPane,
      paneController.toggleNavigationPane,
      paneController.presentPane,
      paneController.popToPane,
      paneController.dismissLastPane,
      paneController.replacePanes,
      paneController.removePane,
      paneController.insertPaneAtIndex,
      paneController.setPaneLayout,
      paneController.focusModeEnabled,
    ],
  )

  return (
    <ResponsivePaneContext.Provider value={contextValue}>
      <MemoizedChildren children={children} />
    </ResponsivePaneContext.Provider>
  )
}

export default observer(ResponsivePaneProvider)<|MERGE_RESOLUTION|>--- conflicted
+++ resolved
@@ -4,11 +4,7 @@
 import { PaneController } from '../../Controllers/PaneController/PaneController'
 import { observer } from 'mobx-react-lite'
 import { PaneLayout } from '@/Controllers/PaneController/PaneLayout'
-<<<<<<< HEAD
-import { useStateRef } from '../../Hooks/useStateRef'
-=======
 import { useStateRef } from '@/Hooks/useStateRef'
->>>>>>> efed8cf2
 
 type ResponsivePaneData = {
   selectedPane: AppPaneId
