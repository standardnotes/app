--- conflicted
+++ resolved
@@ -182,45 +182,6 @@
                 previewLength={NotePreviewCharLimit}
                 spellcheck={spellcheck}
               >
-<<<<<<< HEAD
-                <BlocksEditor
-                  onChange={handleChange}
-                  ignoreFirstChange={controller.isTemplateNote}
-                  className={classNames(
-                    'relative h-full resize-none px-4 py-4 focus:shadow-none focus:outline-none',
-                    lineHeight && `leading-${lineHeight.toLowerCase()}`,
-                    fontSize ? getPlaintextFontSize(fontSize) : 'text-base',
-                  )}
-                  previewLength={NotePreviewCharLimit}
-                  spellcheck={spellcheck}
-                >
-                  <ItemSelectionPlugin currentNote={note.current} />
-                  <FilePlugin />
-                  <ItemBubblePlugin />
-                  <BlockPickerMenuPlugin />
-                  <GetMarkdownPlugin ref={getMarkdownPlugin} />
-                  <DatetimePlugin />
-                  <PasswordPlugin />
-                  <AutoLinkPlugin />
-                  <ChangeContentCallbackPlugin
-                    providerCallback={(callback) => (changeEditorFunction.current = callback)}
-                  />
-                  <NodeObserverPlugin nodeType={BubbleNode} onRemove={handleBubbleRemove} />
-                  <NodeObserverPlugin nodeType={FileNode} onRemove={handleBubbleRemove} />
-                  <ExportPlugin />
-                  <ReadonlyPlugin note={note.current} />
-                  {controller.isTemplateNote ? <AutoFocusPlugin /> : null}
-                </BlocksEditor>
-              </BlocksEditorComposer>
-            </FilesControllerProvider>
-          </LinkingControllerProvider>
-          <SuperNoteMarkdownPreviewModal
-            isOpen={showMarkdownPreview}
-            note={note.current}
-            closeDialog={closeMarkdownPreview}
-          />
-        </>
-=======
                 <ItemSelectionPlugin currentNote={note.current} />
                 <FilePlugin />
                 <ItemBubblePlugin />
@@ -245,7 +206,6 @@
           </FilesControllerProvider>
         </LinkingControllerProvider>
         {showMarkdownPreview && <SuperNoteMarkdownPreview note={note.current} closeDialog={closeMarkdownPreview} />}
->>>>>>> efed8cf2
       </ErrorBoundary>
     </div>
   )
