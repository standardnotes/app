import { AbstractComponent } from '@/Components/Abstract/PureComponent'
import ChangeEditorButton from '@/Components/ChangeEditor/ChangeEditorButton'
import IframeFeatureView from '@/Components/ComponentView/IframeFeatureView'
import NotesOptionsPanel from '@/Components/NotesOptions/NotesOptionsPanel'
import PinNoteButton from '@/Components/PinNoteButton/PinNoteButton'
import ProtectedItemOverlay from '@/Components/ProtectedItemOverlay/ProtectedItemOverlay'
import { ElementIds } from '@/Constants/ElementIDs'
import { StringDeleteNote, STRING_DELETE_LOCKED_ATTEMPT, STRING_DELETE_PLACEHOLDER_ATTEMPT } from '@/Constants/Strings'
import { log, LoggingDomain } from '@/Logging'
import { debounce, isDesktopApplication, isMobileScreen } from '@/Utils'
import { classNames, pluralize } from '@standardnotes/utils'
import {
  ApplicationEvent,
  ComponentArea,
  ComponentInterface,
  ComponentOrNativeFeature,
  ComponentViewerInterface,
  ContentType,
  EditorLineWidth,
  IframeComponentFeatureDescription,
  isIframeUIFeature,
  isPayloadSourceInternalChange,
  isPayloadSourceRetrieved,
  NoteType,
  PayloadEmitSource,
  PrefDefaults,
  PrefKey,
  ProposedSecondsToDeferUILevelSessionExpirationDuringActiveInteraction,
  SNNote,
} from '@standardnotes/snjs'
import { confirmDialog, DELETE_NOTE_KEYBOARD_COMMAND, KeyboardKey } from '@standardnotes/ui-services'
import { ChangeEventHandler, createRef, CSSProperties, KeyboardEventHandler, RefObject } from 'react'
import { SuperEditor } from '../SuperEditor/SuperEditor'
import IndicatorCircle from '../IndicatorCircle/IndicatorCircle'
import LinkedItemBubblesContainer from '../LinkedItems/LinkedItemBubblesContainer'
import LinkedItemsButton from '../LinkedItems/LinkedItemsButton'
import MobileItemsListButton from '../NoteGroupView/MobileItemsListButton'
import EditingDisabledBanner from './EditingDisabledBanner'
import { reloadFont } from './FontFunctions'
import NoteViewFileDropTarget from './NoteViewFileDropTarget'
import { NoteViewProps } from './NoteViewProps'
import {
  transactionForAssociateComponentWithCurrentNote,
  transactionForDisassociateComponentWithCurrentNote,
} from './TransactionFunctions'
import { SuperEditorContentId } from '../SuperEditor/Constants'
import { NoteViewController } from './Controller/NoteViewController'
import { PlainEditor, PlainEditorInterface } from './PlainEditor/PlainEditor'
import { EditorMargins, EditorMaxWidths } from '../EditorWidthSelectionModal/EditorWidths'
import NoteStatusIndicator, { NoteStatus } from './NoteStatusIndicator'
import CollaborationInfoHUD from './CollaborationInfoHUD'
import Button from '../Button/Button'
import ModalOverlay from '../Modal/ModalOverlay'
import NoteConflictResolutionModal from './NoteConflictResolutionModal/NoteConflictResolutionModal'
import Icon from '../Icon/Icon'

const MinimumStatusDuration = 400

function sortAlphabetically(array: ComponentInterface[]): ComponentInterface[] {
  return array.sort((a, b) => (a.name.toLowerCase() < b.name.toLowerCase() ? -1 : 1))
}

type State = {
  availableStackComponents: ComponentInterface[]
  editorComponentViewer?: ComponentViewerInterface
  editorComponentViewerDidAlreadyReload?: boolean
  editorStateDidLoad: boolean
  editorTitle: string
  isDesktop?: boolean
  editorLineWidth: EditorLineWidth
  noteLocked: boolean
  noteStatus?: NoteStatus
  saveError?: boolean
  showProtectedWarning: boolean
  spellcheck: boolean
  stackComponentViewers: ComponentViewerInterface[]
  syncTakingTooLong: boolean
  monospaceFont?: boolean
  plainEditorFocused?: boolean
  paneGestureEnabled?: boolean
  noteLastEditedByUuid?: string
  updateSavingIndicator?: boolean
  editorFeatureIdentifier?: string
  noteType?: NoteType

  conflictedNotes: SNNote[]
  showConflictResolutionModal: boolean
}

class NoteView extends AbstractComponent<NoteViewProps, State> {
  readonly controller!: NoteViewController

  private statusTimeout?: NodeJS.Timeout
  onEditorComponentLoad?: () => void

  private removeTrashKeyObserver?: () => void
  private removeComponentStreamObserver?: () => void
  private removeNoteStreamObserver?: () => void
  private removeComponentManagerObserver?: () => void
  private removeInnerNoteObserver?: () => void

  private protectionTimeoutId: ReturnType<typeof setTimeout> | null = null
  private noteViewElementRef: RefObject<HTMLDivElement>
  private editorContentRef: RefObject<HTMLDivElement>
  private plainEditorRef?: PlainEditorInterface

  constructor(props: NoteViewProps) {
    super(props, props.application)

    this.controller = props.controller

    this.onEditorComponentLoad = () => {
      if (!this.controller || this.controller.dealloced) {
        return
      }
      this.application.getDesktopService()?.redoSearch()
    }

    this.debounceReloadEditorComponent = debounce(this.debounceReloadEditorComponent.bind(this), 25)

    this.state = {
      availableStackComponents: [],
      editorStateDidLoad: false,
      editorTitle: '',
      editorLineWidth: PrefDefaults[PrefKey.EditorLineWidth],
      isDesktop: isDesktopApplication(),
      noteStatus: undefined,
      noteLocked: this.controller.item.locked,
      showProtectedWarning: false,
      spellcheck: true,
      stackComponentViewers: [],
      syncTakingTooLong: false,
      editorFeatureIdentifier: this.controller.item.editorIdentifier,
      noteType: this.controller.item.noteType,
      conflictedNotes: [],
      showConflictResolutionModal: false,
    }

    this.noteViewElementRef = createRef<HTMLDivElement>()
    this.editorContentRef = createRef<HTMLDivElement>()
  }

  override deinit() {
    super.deinit()
    ;(this.controller as unknown) = undefined

    this.removeComponentStreamObserver?.()
    ;(this.removeComponentStreamObserver as unknown) = undefined

    this.removeNoteStreamObserver?.()
    ;(this.removeNoteStreamObserver as unknown) = undefined

    this.removeInnerNoteObserver?.()
    ;(this.removeInnerNoteObserver as unknown) = undefined

    this.removeComponentManagerObserver?.()
    ;(this.removeComponentManagerObserver as unknown) = undefined

    this.removeTrashKeyObserver?.()
    this.removeTrashKeyObserver = undefined

    this.clearNoteProtectionInactivityTimer()
    ;(this.ensureNoteIsInsertedBeforeUIAction as unknown) = undefined

    this.onEditorComponentLoad = undefined

    this.statusTimeout = undefined
    ;(this.onPanelResizeFinish as unknown) = undefined
    ;(this.authorizeAndDismissProtectedWarning as unknown) = undefined
    ;(this.editorComponentViewerRequestsReload as unknown) = undefined
    ;(this.onTitleEnter as unknown) = undefined
    ;(this.onTitleChange as unknown) = undefined
    ;(this.onPanelResizeFinish as unknown) = undefined
    ;(this.stackComponentExpanded as unknown) = undefined
    ;(this.toggleStackComponent as unknown) = undefined
    ;(this.debounceReloadEditorComponent as unknown) = undefined
    ;(this.editorContentRef as unknown) = undefined
    ;(this.plainEditorRef as unknown) = undefined
  }

  getState() {
    return this.state as State
  }

  get note() {
    return this.controller.item
  }

  override shouldComponentUpdate(_nextProps: Readonly<NoteViewProps>, nextState: Readonly<State>): boolean {
    const complexObjects: (keyof State)[] = ['availableStackComponents', 'stackComponentViewers']
    for (const key of Object.keys(nextState) as (keyof State)[]) {
      if (complexObjects.includes(key)) {
        continue
      }
      const prevValue = this.state[key]
      const nextValue = nextState[key]

      if (prevValue !== nextValue) {
        log(LoggingDomain.NoteView, 'Rendering due to state change', key, prevValue, nextValue)
        return true
      }
    }

    return false
  }

  override componentDidMount(): void {
    super.componentDidMount()

    this.registerKeyboardShortcuts()

    this.removeInnerNoteObserver = this.controller.addNoteInnerValueChangeObserver((note, source) => {
      this.onNoteInnerChange(note, source)
    })

    this.autorun(() => {
      this.setState({
        showProtectedWarning: this.viewControllerManager.notesController.showProtectedWarning,
      })
    })

    this.reloadEditorComponent().catch(console.error)
    this.reloadStackComponents().catch(console.error)

    const showProtectedWarning =
      this.note.protected &&
      (!this.application.hasProtectionSources() || !this.application.hasUnprotectedAccessSession())
    this.setShowProtectedOverlay(showProtectedWarning)

    this.reloadPreferences().catch(console.error)

    if (this.controller.isTemplateNote) {
      setTimeout(() => {
        if (this.controller.templateNoteOptions?.autofocusBehavior === 'title') {
          this.focusTitle()
        }
      })
    }
  }

  setPlainEditorRef = (ref: PlainEditorInterface | null) => {
    this.plainEditorRef = ref || undefined
  }

  override componentDidUpdate(_prevProps: NoteViewProps, prevState: State): void {
    if (
      this.state.showProtectedWarning != undefined &&
      prevState.showProtectedWarning !== this.state.showProtectedWarning
    ) {
      this.reloadEditorComponent().catch(console.error)
    }
  }

  onNoteInnerChange(note: SNNote, source: PayloadEmitSource): void {
    log(LoggingDomain.NoteView, 'On inner note change', PayloadEmitSource[source])

    if (note.uuid !== this.note.uuid) {
      throw Error('Editor received changes for non-current note')
    }

    let title = this.state.editorTitle

    if (isPayloadSourceRetrieved(source)) {
      title = note.title
    }

    if (!this.state.editorTitle) {
      title = note.title
    }

    if (title !== this.state.editorTitle) {
      this.setState({
        editorTitle: title,
      })
    }

    if (note.last_edited_by_uuid !== this.state.noteLastEditedByUuid) {
      this.setState({
        noteLastEditedByUuid: note.last_edited_by_uuid,
      })
    }

    if (note.locked !== this.state.noteLocked) {
      this.setState({
        noteLocked: note.locked,
      })
    }

    if (note.editorIdentifier !== this.state.editorFeatureIdentifier || note.noteType !== this.state.noteType) {
      this.setState({
        editorFeatureIdentifier: note.editorIdentifier,
        noteType: note.noteType,
        editorTitle: note.title,
      })

      void this.reloadEditorComponent()
    }

    this.reloadSpellcheck().catch(console.error)

    this.reloadLineWidth()

    const isTemplateNoteInsertedToBeInteractableWithEditor = source === PayloadEmitSource.LocalInserted && note.dirty
    if (isTemplateNoteInsertedToBeInteractableWithEditor) {
      return
    }

    if (note.lastSyncBegan || note.dirty) {
      if (note.lastSyncEnd) {
        const shouldShowSavingStatus = note.lastSyncBegan && note.lastSyncBegan.getTime() > note.lastSyncEnd.getTime()
        const shouldShowSavedStatus = note.lastSyncBegan && note.lastSyncEnd.getTime() > note.lastSyncBegan.getTime()
        if (note.dirty || shouldShowSavingStatus) {
          this.showSavingStatus()
        } else if (this.state.noteStatus && shouldShowSavedStatus) {
          this.showAllChangesSavedStatus()
        }
      } else {
        this.showSavingStatus()
      }
    }
  }

  override componentWillUnmount(): void {
    if (this.state.editorComponentViewer) {
      this.application.componentManager?.destroyComponentViewer(this.state.editorComponentViewer)
    }

    super.componentWillUnmount()
  }

  override async onAppLaunch() {
    await super.onAppLaunch()
    this.streamItems()
  }

  override async onAppEvent(eventName: ApplicationEvent) {
    if (this.controller?.dealloced) {
      return
    }

    switch (eventName) {
      case ApplicationEvent.PreferencesChanged:
        this.reloadPreferences().catch(console.error)
        break
      case ApplicationEvent.HighLatencySync:
        this.setState({ syncTakingTooLong: true })
        break
      case ApplicationEvent.CompletedFullSync: {
        this.setState({ syncTakingTooLong: false })
        const isInErrorState = this.state.saveError
        /** if we're still dirty, don't change status, a sync is likely upcoming. */
        if (!this.note.dirty && isInErrorState) {
          this.showAllChangesSavedStatus()
        }
        break
      }
      case ApplicationEvent.FailedSync:
        /**
         * Only show error status in editor if the note is dirty.
         * Otherwise, it means the originating sync came from somewhere else
         * and we don't want to display an error here.
         */
        if (this.note.dirty) {
          this.showErrorStatus()
        }
        break
      case ApplicationEvent.LocalDatabaseWriteError:
        this.showErrorStatus({
          type: 'error',
          message: 'Offline Saving Issue',
          desc: 'Changes not saved',
        })
        break
      case ApplicationEvent.UnprotectedSessionBegan: {
        this.setShowProtectedOverlay(false)
        break
      }
      case ApplicationEvent.UnprotectedSessionExpired: {
        if (this.note.protected) {
          this.hideProtectedNoteIfInactive()
        }
        break
      }
    }
  }

  getSecondsElapsedSinceLastEdit(): number {
    return (Date.now() - this.note.userModifiedDate.getTime()) / 1000
  }

  hideProtectedNoteIfInactive(): void {
    const secondsElapsedSinceLastEdit = this.getSecondsElapsedSinceLastEdit()
    if (secondsElapsedSinceLastEdit >= ProposedSecondsToDeferUILevelSessionExpirationDuringActiveInteraction) {
      this.setShowProtectedOverlay(true)
    } else {
      const secondsUntilTheNextCheck =
        ProposedSecondsToDeferUILevelSessionExpirationDuringActiveInteraction - secondsElapsedSinceLastEdit
      this.startNoteProtectionInactivityTimer(secondsUntilTheNextCheck)
    }
  }

  startNoteProtectionInactivityTimer(timerDurationInSeconds: number): void {
    this.clearNoteProtectionInactivityTimer()
    this.protectionTimeoutId = setTimeout(() => {
      this.hideProtectedNoteIfInactive()
    }, timerDurationInSeconds * 1000)
  }

  clearNoteProtectionInactivityTimer(): void {
    if (this.protectionTimeoutId) {
      clearTimeout(this.protectionTimeoutId)
    }
  }

  authorizeAndDismissProtectedWarning = async () => {
    let showNoteContents = true

    if (this.application.hasProtectionSources()) {
      showNoteContents = await this.application.authorizeNoteAccess(this.note)
    }

    if (!showNoteContents) {
      return
    }

    this.setShowProtectedOverlay(false)
    this.focusTitle()
  }

  streamItems() {
    this.removeComponentStreamObserver = this.application.streamItems(
      ContentType.TYPES.Component,
      async ({ source }) => {
        log(LoggingDomain.NoteView, 'On component stream observer', PayloadEmitSource[source])
        if (isPayloadSourceInternalChange(source) || source === PayloadEmitSource.InitialObserverRegistrationPush) {
          return
        }

        if (!this.note) {
          return
        }

        await this.reloadStackComponents()
        this.debounceReloadEditorComponent()
      },
    )

<<<<<<< HEAD
    this.removeNoteStreamObserver = this.application.streamItems<SNNote>(ContentType.Note, async () => {
      if (!this.note) {
        return
      }

=======
    this.removeNoteStreamObserver = this.application.streamItems<SNNote>(ContentType.TYPES.Note, async () => {
>>>>>>> 6f18a73d
      this.setState({
        conflictedNotes: this.application.items.conflictsOf(this.note.uuid) as SNNote[],
      })
    })
  }

  private createComponentViewer(component: ComponentOrNativeFeature<IframeComponentFeatureDescription>) {
    if (!component) {
      throw Error('Cannot create component viewer for undefined component')
    }
    const viewer = this.application.componentManager.createComponentViewer(component, { uuid: this.note.uuid })
    return viewer
  }

  public editorComponentViewerRequestsReload = async (
    viewer: ComponentViewerInterface,
    force?: boolean,
  ): Promise<void> => {
    if (this.state.editorComponentViewerDidAlreadyReload && !force) {
      return
    }

    const component = viewer.getComponentOrFeatureItem()
    this.application.componentManager.destroyComponentViewer(viewer)
    this.setState(
      {
        editorComponentViewer: undefined,
        editorComponentViewerDidAlreadyReload: true,
      },
      () => {
        this.setState({
          editorComponentViewer: this.createComponentViewer(component),
          editorStateDidLoad: true,
        })
      },
    )
  }

  /**
   * Calling reloadEditorComponent successively without waiting for state to settle
   * can result in componentViewers being dealloced twice
   */
  debounceReloadEditorComponent() {
    this.reloadEditorComponent().catch(console.error)
  }

  private destroyCurrentEditorComponent() {
    const currentComponentViewer = this.state.editorComponentViewer
    if (currentComponentViewer) {
      this.application.componentManager.destroyComponentViewer(currentComponentViewer)
      this.setState({
        editorComponentViewer: undefined,
      })
    }
  }

  async reloadEditorComponent(): Promise<void> {
    log(LoggingDomain.NoteView, 'Reload editor component')
    if (this.state.showProtectedWarning) {
      this.destroyCurrentEditorComponent()
      return
    }

    const newUIFeature = this.application.componentManager.editorForNote(this.note)

    /** Component editors cannot interact with template notes so the note must be inserted */
    if (isIframeUIFeature(newUIFeature) && this.controller.isTemplateNote) {
      await this.controller.insertTemplatedNote()
    }

    const currentComponentViewer = this.state.editorComponentViewer

    if (currentComponentViewer) {
      const needsDestroy = currentComponentViewer.componentUniqueIdentifier !== newUIFeature.uniqueIdentifier
      if (needsDestroy) {
        this.destroyCurrentEditorComponent()
      }
    }

    if (isIframeUIFeature(newUIFeature)) {
      this.setState({
        editorComponentViewer: this.createComponentViewer(newUIFeature),
        editorStateDidLoad: true,
      })
    } else {
      reloadFont(this.state.monospaceFont)
      this.setState({
        editorStateDidLoad: true,
      })
    }
  }

  hasAvailableExtensions() {
    return this.application.actionsManager.extensionsInContextOfItem(this.note).length > 0
  }

  showSavingStatus() {
    this.setStatus({ type: 'saving', message: 'Saving…' }, false)
  }

  showAllChangesSavedStatus() {
    this.setState({
      saveError: false,
      syncTakingTooLong: false,
    })
    this.setStatus({
      type: 'saved',
      message: 'All changes saved' + (this.application.noAccount() ? ' offline' : ''),
    })
  }

  showErrorStatus(error?: NoteStatus) {
    if (!error) {
      error = {
        type: 'error',
        message: 'Sync Unreachable',
        desc: 'Changes saved offline',
      }
    }
    this.setState({
      saveError: true,
      syncTakingTooLong: false,
    })
    this.setStatus(error)
  }

  setStatus(status: NoteStatus, wait = true) {
    if (this.statusTimeout) {
      clearTimeout(this.statusTimeout)
    }
    if (wait) {
      this.statusTimeout = setTimeout(() => {
        this.setState({
          noteStatus: status,
        })
      }, MinimumStatusDuration)
    } else {
      this.setState({
        noteStatus: status,
      })
    }
  }

  cancelPendingSetStatus() {
    if (this.statusTimeout) {
      clearTimeout(this.statusTimeout)
    }
  }

  onTitleEnter: KeyboardEventHandler<HTMLInputElement> = ({ key, currentTarget }) => {
    if (key !== KeyboardKey.Enter) {
      return
    }

    currentTarget.blur()
    this.plainEditorRef?.focus()
  }

  onTitleChange: ChangeEventHandler<HTMLInputElement> = ({ currentTarget }) => {
    log(LoggingDomain.NoteView, 'Performing save after title change')

    const title = currentTarget.value

    this.setState({
      editorTitle: title,
    })

    this.controller
      .saveAndAwaitLocalPropagation({
        title: title,
        isUserModified: true,
        dontGeneratePreviews: true,
      })
      .catch(console.error)
  }

  focusTitle() {
    document.getElementById(ElementIds.NoteTitleEditor)?.focus()
  }

  setShowProtectedOverlay(show: boolean) {
    this.viewControllerManager.notesController.setShowProtectedWarning(show)
  }

  async deleteNote(permanently: boolean) {
    if (this.controller.isTemplateNote) {
      this.application.alertService.alert(STRING_DELETE_PLACEHOLDER_ATTEMPT).catch(console.error)
      return
    }

    if (this.note.locked) {
      this.application.alertService.alert(STRING_DELETE_LOCKED_ATTEMPT).catch(console.error)
      return
    }

    const title = this.note.title.length ? `'${this.note.title}'` : 'this note'
    const text = StringDeleteNote(title, permanently)
    if (
      await confirmDialog({
        text,
        confirmButtonStyle: 'danger',
      })
    ) {
      if (permanently) {
        this.performNoteDeletion(this.note)
      } else {
        this.controller
          .saveAndAwaitLocalPropagation({
            title: this.state.editorTitle,
            bypassDebouncer: true,
            dontGeneratePreviews: true,
            isUserModified: true,
            customMutate: (mutator) => {
              mutator.trashed = true
            },
          })
          .catch(console.error)
      }
    }
  }

  performNoteDeletion(note: SNNote) {
    this.application.mutator
      .deleteItem(note)
      .then(() => this.application.sync.sync())
      .catch(console.error)
  }

  onPanelResizeFinish = async (width: number, left: number, isMaxWidth: boolean) => {
    if (isMaxWidth) {
      await this.application.setPreference(PrefKey.EditorWidth, null)
    } else {
      if (width !== undefined && width !== null) {
        await this.application.setPreference(PrefKey.EditorWidth, width)
      }
    }
    if (left !== undefined && left !== null) {
      await this.application.setPreference(PrefKey.EditorLeft, left)
    }
    this.application.sync.sync().catch(console.error)
  }

  async reloadSpellcheck() {
    const spellcheck = this.viewControllerManager.notesController.getSpellcheckStateForNote(this.note)
    if (spellcheck !== this.state.spellcheck) {
      reloadFont(this.state.monospaceFont)
      this.setState({ spellcheck })
    }
  }

  reloadLineWidth() {
    const editorLineWidth = this.viewControllerManager.notesController.getEditorWidthForNote(this.note)

    this.setState({
      editorLineWidth,
    })
  }

  async reloadPreferences() {
    log(LoggingDomain.NoteView, 'Reload preferences')
    const monospaceFont = this.application.getPreference(
      PrefKey.EditorMonospaceEnabled,
      PrefDefaults[PrefKey.EditorMonospaceEnabled],
    )

    const updateSavingIndicator = this.application.getPreference(
      PrefKey.UpdateSavingStatusIndicator,
      PrefDefaults[PrefKey.UpdateSavingStatusIndicator],
    )

    const paneGestureEnabled = this.application.getPreference(
      PrefKey.PaneGesturesEnabled,
      PrefDefaults[PrefKey.PaneGesturesEnabled],
    )

    await this.reloadSpellcheck()

    this.reloadLineWidth()

    this.setState({
      monospaceFont,
      updateSavingIndicator,
      paneGestureEnabled,
    })

    reloadFont(monospaceFont)
  }

  async reloadStackComponents() {
    log(LoggingDomain.NoteView, 'Reload stack components')
    const stackComponents = sortAlphabetically(
      this.application.componentManager
        .thirdPartyComponentsForArea(ComponentArea.EditorStack)
        .filter((component) => this.application.componentManager.isComponentActive(component)),
    )
    const enabledComponents = stackComponents.filter((component) => {
      return component.isExplicitlyEnabledForItem(this.note.uuid)
    })

    const needsNewViewer = enabledComponents.filter((component) => {
      const hasExistingViewer = this.state.stackComponentViewers.find(
        (viewer) => viewer.componentUniqueIdentifier === component.uuid,
      )
      return !hasExistingViewer
    })

    const needsDestroyViewer = this.state.stackComponentViewers.filter((viewer) => {
      const viewerComponentExistsInEnabledComponents = enabledComponents.find((component) => {
        return component.uuid === viewer.componentUniqueIdentifier
      })
      return !viewerComponentExistsInEnabledComponents
    })

    const newViewers: ComponentViewerInterface[] = []
    for (const component of needsNewViewer) {
      newViewers.push(
        this.application.componentManager.createComponentViewer(
          new ComponentOrNativeFeature<IframeComponentFeatureDescription>(component),
          {
            uuid: this.note.uuid,
          },
        ),
      )
    }

    for (const viewer of needsDestroyViewer) {
      this.application.componentManager.destroyComponentViewer(viewer)
    }
    this.setState({
      availableStackComponents: stackComponents,
      stackComponentViewers: newViewers,
    })
  }

  stackComponentExpanded = (component: ComponentInterface): boolean => {
    return !!this.state.stackComponentViewers.find((viewer) => viewer.componentUniqueIdentifier === component.uuid)
  }

  toggleStackComponent = async (component: ComponentInterface) => {
    if (!component.isExplicitlyEnabledForItem(this.note.uuid)) {
      await this.application.mutator.runTransactionalMutation(
        transactionForAssociateComponentWithCurrentNote(component, this.note),
      )
    } else {
      await this.application.mutator.runTransactionalMutation(
        transactionForDisassociateComponentWithCurrentNote(component, this.note),
      )
    }
    this.application.sync.sync().catch(console.error)
  }

  registerKeyboardShortcuts() {
    this.removeTrashKeyObserver = this.application.keyboardService.addCommandHandler({
      command: DELETE_NOTE_KEYBOARD_COMMAND,
      notTags: ['INPUT', 'TEXTAREA'],
      notElementIds: [SuperEditorContentId],
      onKeyDown: () => {
        this.deleteNote(false).catch(console.error)
      },
    })
  }

  ensureNoteIsInsertedBeforeUIAction = async () => {
    if (this.controller.isTemplateNote) {
      await this.controller.insertTemplatedNote()
    }
  }

  onPlainFocus = () => {
    this.setState({ plainEditorFocused: true })
  }

  onPlainBlur = () => {
    this.setState({ plainEditorFocused: false })
  }

  toggleConflictResolutionModal = () => {
    this.setState((state) => ({
      showConflictResolutionModal: !state.showConflictResolutionModal,
    }))
  }

  override render() {
    if (this.controller.dealloced) {
      return null
    }

    if (this.state.showProtectedWarning || !this.application.isAuthorizedToRenderItem(this.note)) {
      return (
        <ProtectedItemOverlay
          showAccountMenu={() => this.application.showAccountMenu()}
          hasProtectionSources={this.application.hasProtectionSources()}
          onViewItem={this.authorizeAndDismissProtectedWarning}
          itemType={'note'}
        />
      )
    }

    const renderHeaderOptions = isMobileScreen() ? !this.state.plainEditorFocused : true

    const editorMode =
      this.note.noteType === NoteType.Super
        ? 'super'
        : this.state.editorStateDidLoad && !this.state.editorComponentViewer
        ? 'plain'
        : this.state.editorComponentViewer
        ? 'component'
        : 'plain'

    const shouldShowConflictsButton = this.state.conflictedNotes.length > 0

    return (
      <div aria-label="Note" className="section editor sn-component h-full md:max-h-full" ref={this.noteViewElementRef}>
        {this.note && (
          <NoteViewFileDropTarget
            note={this.note}
            linkingController={this.viewControllerManager.linkingController}
            filesController={this.viewControllerManager.filesController}
            noteViewElement={this.noteViewElementRef.current}
          />
        )}

        {this.state.noteLocked && (
          <EditingDisabledBanner
            onClick={() => this.viewControllerManager.notesController.setLockSelectedNotes(!this.state.noteLocked)}
            noteLocked={this.state.noteLocked}
          />
        )}

        {this.note && (
          <div
            id="editor-title-bar"
            className="content-title-bar section-title-bar z-editor-title-bar w-full bg-default pt-4"
          >
            <div
              className={classNames(
                'mb-2 flex flex-wrap justify-between gap-2 md:mb-0 md:flex-nowrap md:gap-4 xl:items-center',
                shouldShowConflictsButton ? 'items-center' : 'items-start',
              )}
            >
              <div className={classNames(this.state.noteLocked && 'locked', 'flex flex-grow items-center')}>
                <MobileItemsListButton />
                <div className="title flex-grow overflow-auto">
                  <input
                    className="input text-lg"
                    disabled={this.state.noteLocked}
                    id={ElementIds.NoteTitleEditor}
                    onChange={this.onTitleChange}
                    onFocus={(event) => {
                      event.target.select()
                    }}
                    onKeyUp={this.onTitleEnter}
                    spellCheck={false}
                    value={this.state.editorTitle}
                    autoComplete="off"
                  />
                </div>
                <NoteStatusIndicator
                  status={this.state.noteStatus}
                  syncTakingTooLong={this.state.syncTakingTooLong}
                  updateSavingIndicator={this.state.updateSavingIndicator}
                />
              </div>
              {shouldShowConflictsButton && (
                <Button
                  className="flex items-center"
                  primary
                  colorStyle="warning"
                  small
                  onClick={this.toggleConflictResolutionModal}
                >
                  <Icon type="merge" size="small" className="mr-2" />
                  {this.state.conflictedNotes.length}{' '}
                  {pluralize(this.state.conflictedNotes.length, 'conflict', 'conflicts')}
                </Button>
              )}
              {renderHeaderOptions && (
                <div className="note-view-options-buttons flex items-center gap-3">
                  <CollaborationInfoHUD item={this.note} />
                  <LinkedItemsButton
                    filesController={this.viewControllerManager.filesController}
                    linkingController={this.viewControllerManager.linkingController}
                    onClickPreprocessing={this.ensureNoteIsInsertedBeforeUIAction}
                    featuresController={this.viewControllerManager.featuresController}
                  />
                  <ChangeEditorButton
                    viewControllerManager={this.viewControllerManager}
                    noteViewController={this.controller}
                    onClickPreprocessing={this.ensureNoteIsInsertedBeforeUIAction}
                  />
                  <PinNoteButton
                    notesController={this.viewControllerManager.notesController}
                    onClickPreprocessing={this.ensureNoteIsInsertedBeforeUIAction}
                  />
                  <NotesOptionsPanel
                    navigationController={this.viewControllerManager.navigationController}
                    notesController={this.viewControllerManager.notesController}
                    linkingController={this.viewControllerManager.linkingController}
                    historyModalController={this.viewControllerManager.historyModalController}
                    onClickPreprocessing={this.ensureNoteIsInsertedBeforeUIAction}
                  />
                </div>
              )}
            </div>
            <div className="hidden md:block">
              <LinkedItemBubblesContainer
                item={this.note}
                linkingController={this.viewControllerManager.linkingController}
              />
            </div>
          </div>
        )}

        <div
          id={ElementIds.EditorContent}
          className={classNames(
            ElementIds.EditorContent,
            'z-editor-content overflow-auto [&>*]:mx-[var(--editor-margin)] [&>*]:max-w-[var(--editor-max-width)]',
          )}
          style={
            {
              '--editor-margin': EditorMargins[this.state.editorLineWidth],
              '--editor-max-width': EditorMaxWidths[this.state.editorLineWidth],
            } as CSSProperties
          }
          ref={this.editorContentRef}
        >
          {editorMode === 'component' && this.state.editorComponentViewer && (
            <div className="component-view relative flex-grow">
              {this.state.paneGestureEnabled && <div className="absolute top-0 left-0 h-full w-[20px] md:hidden" />}
              <IframeFeatureView
                key={this.state.editorComponentViewer.identifier}
                componentViewer={this.state.editorComponentViewer}
                onLoad={this.onEditorComponentLoad}
                requestReload={this.editorComponentViewerRequestsReload}
              />
            </div>
          )}

          {editorMode === 'plain' && (
            <PlainEditor
              application={this.application}
              spellcheck={this.state.spellcheck}
              ref={this.setPlainEditorRef}
              controller={this.controller}
              locked={this.state.noteLocked}
              onFocus={this.onPlainFocus}
              onBlur={this.onPlainBlur}
            />
          )}

          {editorMode === 'super' && (
            <div className={classNames('blocks-editor w-full flex-grow overflow-hidden overflow-y-auto')}>
              <SuperEditor
                key={this.note.uuid}
                application={this.application}
                linkingController={this.viewControllerManager.linkingController}
                filesController={this.viewControllerManager.filesController}
                spellcheck={this.state.spellcheck}
                controller={this.controller}
              />
            </div>
          )}
        </div>

        <div id="editor-pane-component-stack">
          {this.state.availableStackComponents.length > 0 && (
            <div
              id="component-stack-menu-bar"
              className="flex h-6 w-full items-center justify-between border-t border-solid border-border bg-contrast px-2 py-0 text-text"
            >
              <div className="flex h-full">
                {this.state.availableStackComponents.map((component) => {
                  const active = this.application.componentManager.isComponentActive(component)
                  return (
                    <div
                      key={component.uuid}
                      onClick={() => {
                        this.toggleStackComponent(component).catch(console.error)
                      }}
                      className="flex flex-grow cursor-pointer items-center justify-center [&:not(:first-child)]:ml-3"
                    >
                      <div className="flex h-full items-center [&:not(:first-child)]:ml-2">
                        {this.stackComponentExpanded(component) && active && <IndicatorCircle style="info" />}
                        {!this.stackComponentExpanded(component) && <IndicatorCircle style="neutral" />}
                      </div>
                      <div className="flex h-full items-center [&:not(:first-child)]:ml-2">
                        <div className="whitespace-nowrap text-xs font-bold">{component.name}</div>
                      </div>
                    </div>
                  )
                })}
              </div>
            </div>
          )}

          <div className="sn-component">
            {this.state.stackComponentViewers.map((viewer) => {
              return (
                <div className="component-view component-stack-item" key={viewer.identifier}>
                  <IframeFeatureView key={viewer.identifier} componentViewer={viewer} />
                </div>
              )
            })}
          </div>
        </div>

        <ModalOverlay isOpen={this.state.showConflictResolutionModal} close={this.toggleConflictResolutionModal}>
          <NoteConflictResolutionModal
            currentNote={this.note}
            conflictedNotes={this.state.conflictedNotes}
            close={this.toggleConflictResolutionModal}
          />
        </ModalOverlay>
      </div>
    )
  }
}

export default NoteView<|MERGE_RESOLUTION|>--- conflicted
+++ resolved
@@ -445,15 +445,11 @@
       },
     )
 
-<<<<<<< HEAD
-    this.removeNoteStreamObserver = this.application.streamItems<SNNote>(ContentType.Note, async () => {
+    this.removeNoteStreamObserver = this.application.streamItems<SNNote>(ContentType.TYPES.Note, async () => {
       if (!this.note) {
         return
       }
 
-=======
-    this.removeNoteStreamObserver = this.application.streamItems<SNNote>(ContentType.TYPES.Note, async () => {
->>>>>>> 6f18a73d
       this.setState({
         conflictedNotes: this.application.items.conflictsOf(this.note.uuid) as SNNote[],
       })
