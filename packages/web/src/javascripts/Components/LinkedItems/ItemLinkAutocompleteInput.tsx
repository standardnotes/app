--- conflicted
+++ resolved
@@ -40,20 +40,10 @@
   item,
 }: Props) => {
   const application = useApplication()
-<<<<<<< HEAD
-  const {
-    tagsLinkedToActiveItem: tags,
-    linkItemToSelectedItem,
-    createAndAddNewTag,
-    isEntitledToNoteLinking,
-    activeItem,
-  } = linkingController
-=======
 
   const { getLinkedTagsForItem, linkItems, createAndAddNewTag, isEntitledToNoteLinking } = linkingController
 
   const tagsLinkedToItem = getLinkedTagsForItem(item) || []
->>>>>>> 31bb0394
 
   const [searchQuery, setSearchQuery] = useState('')
   const { unlinkedItems, shouldShowCreateTag } = getLinkingSearchResults(searchQuery, application, item)
