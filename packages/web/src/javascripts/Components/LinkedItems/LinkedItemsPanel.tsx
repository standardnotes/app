import { FeatureName } from '@/Controllers/FeatureName'
import { FeaturesController } from '@/Controllers/FeaturesController'
import { FilesController } from '@/Controllers/FilesController'
import { LinkingController } from '@/Controllers/LinkingController'
import { classNames } from '@standardnotes/utils'
import { getLinkingSearchResults } from '@/Utils/Items/Search/getSearchResults'
import { observer } from 'mobx-react-lite'
import { useEffect, useRef, useState } from 'react'
import { useApplication } from '../ApplicationProvider'
import ClearInputButton from '../ClearInputButton/ClearInputButton'
import Icon from '../Icon/Icon'
import DecoratedInput from '../Input/DecoratedInput'
import LinkedItemSearchResults from './LinkedItemSearchResults'
import { LinkedItemsSectionItem } from './LinkedItemsSectionItem'
import { DecryptedItem } from '@standardnotes/snjs'

const LinkedItemsPanel = ({
  linkingController,
  filesController,
  featuresController,
  isOpen,
  item,
}: {
  linkingController: LinkingController
  filesController: FilesController
  featuresController: FeaturesController
  isOpen: boolean
  item: DecryptedItem
}) => {
  const {
<<<<<<< HEAD
    tagsLinkedToActiveItem: tags,
    filesLinkedToActiveItem: linkedFiles,
    filesLinkingToActiveItem,
    notesLinkedToActiveItem: notesLinkedToItem,
    notesLinkingToActiveItem,
    allItemLinks: allLinkedItems,
    linkItemToSelectedItem,
=======
    getLinkedTagsForItem,
    getFilesLinksForItem,
    getLinkedNotesForItem,
    getNotesLinkingToItem,
    linkItems,
>>>>>>> 31bb0394
    unlinkItemFromSelectedItem,
    activateItem,
    createAndAddNewTag,
    isEntitledToNoteLinking,
  } = linkingController

  const tagsLinkedToItem = getLinkedTagsForItem(item) || []
  const { filesLinkedToItem, filesLinkingToItem } = getFilesLinksForItem(item)
  const notesLinkedToItem = getLinkedNotesForItem(item) || []
  const notesLinkingToItem = getNotesLinkingToItem(item) || []

  const { entitledToFiles } = featuresController
  const application = useApplication()

  const searchInputRef = useRef<HTMLInputElement | null>(null)
  const [searchQuery, setSearchQuery] = useState('')
  const isSearching = !!searchQuery.length
  const { linkedResults, unlinkedItems, shouldShowCreateTag } = getLinkingSearchResults(searchQuery, application, item)

  useEffect(() => {
    if (isOpen && searchInputRef.current) {
      searchInputRef.current.focus()
    }
  }, [isOpen])

  const selectAndUploadFiles = async () => {
    if (!entitledToFiles) {
      void featuresController.showPremiumAlert(FeatureName.Files)
      return
    }

    void filesController.selectAndUploadNewFiles((file) => {
      void linkItems(item, file)
    })
  }

  return (
    <div>
      <form
        className={classNames(
          'sticky top-0 z-10 bg-default px-2.5 pt-2.5',
          linkedResults.length || unlinkedItems.length || notesLinkingToItem.length
            ? 'border-b border-border pb-2.5'
            : 'pb-1',
        )}
      >
        <DecoratedInput
          type="text"
          className={{ container: !isSearching ? 'py-1.5 px-0.5' : 'py-0', input: 'placeholder:text-passive-0' }}
          placeholder="Search items to link..."
          value={searchQuery}
          onChange={setSearchQuery}
          ref={searchInputRef}
          right={[
            isSearching && (
              <ClearInputButton
                onClick={() => {
                  setSearchQuery('')
                  searchInputRef.current?.focus()
                }}
              />
            ),
          ]}
        />
      </form>
      <div className="divide-y divide-border">
        {isSearching ? (
          <>
            {(!!unlinkedItems.length || shouldShowCreateTag) && (
              <div>
                <div className="mt-3 mb-1 px-3 text-menu-item font-semibold uppercase text-passive-0">Unlinked</div>
                <LinkedItemSearchResults
                  createAndAddNewTag={createAndAddNewTag}
                  linkItems={linkItems}
                  results={unlinkedItems}
                  searchQuery={searchQuery}
                  shouldShowCreateTag={shouldShowCreateTag}
                  isEntitledToNoteLinking={isEntitledToNoteLinking}
                  onClickCallback={() => {
                    setSearchQuery('')
                    searchInputRef.current?.focus()
                  }}
                  item={item}
                />
              </div>
            )}
            {!!linkedResults.length && (
              <div>
                <div className="mt-3 mb-1 px-3 text-menu-item font-semibold uppercase text-passive-0">Linked</div>
                <div className="my-1">
                  {linkedResults.map((link) => (
                    <LinkedItemsSectionItem
                      key={link.id}
                      item={link.item}
                      searchQuery={searchQuery}
                      unlinkItem={() => unlinkItemFromSelectedItem(link.item)}
                      activateItem={activateItem}
                      handleFileAction={filesController.handleFileAction}
                    />
                  ))}
                </div>
              </div>
            )}
          </>
        ) : (
          <>
            {!!tagsLinkedToItem.length && (
              <div>
                <div className="mt-3 mb-1 px-3 text-menu-item font-semibold uppercase text-passive-0">Linked Tags</div>
                <div className="my-1">
                  {tagsLinkedToItem.map((link) => (
                    <LinkedItemsSectionItem
                      key={link.id}
                      item={link.item}
                      searchQuery={searchQuery}
                      unlinkItem={() => unlinkItemFromSelectedItem(link.item)}
                      activateItem={activateItem}
                      handleFileAction={filesController.handleFileAction}
                    />
                  ))}
                </div>
              </div>
            )}

            <div>
              <div className="mt-3 mb-1 px-3 text-menu-item font-semibold uppercase text-passive-0">Linked Files</div>
              <div className="my-1">
                <button
                  className="flex w-full cursor-pointer items-center gap-3 bg-transparent px-3 py-2 text-left text-base text-text hover:bg-info-backdrop hover:text-foreground focus:bg-info-backdrop focus:shadow-none md:text-sm"
                  onClick={selectAndUploadFiles}
                >
                  <Icon type="add" />
                  Upload and link file(s)
                </button>
                {filesLinkedToItem.map((link) => (
                  <LinkedItemsSectionItem
                    key={link.id}
                    item={link.item}
                    searchQuery={searchQuery}
                    unlinkItem={() => unlinkItemFromSelectedItem(link.item)}
                    activateItem={activateItem}
                    handleFileAction={filesController.handleFileAction}
                  />
                ))}
              </div>
            </div>

            {!!filesLinkingToItem.length && (
              <div>
                <div className="mt-3 mb-1 px-3 text-menu-item font-semibold uppercase text-passive-0">
                  Files Linking To Current File
                </div>
                <div className="my-1">
                  {filesLinkingToItem.map((link) => (
                    <LinkedItemsSectionItem
                      key={link.id}
                      item={link.item}
                      searchQuery={searchQuery}
                      unlinkItem={() => unlinkItemFromSelectedItem(link.item)}
                      activateItem={activateItem}
                      handleFileAction={filesController.handleFileAction}
                    />
                  ))}
                </div>
              </div>
            )}
            {!!notesLinkedToItem.length && (
              <div>
                <div className="mt-3 mb-1 px-3 text-menu-item font-semibold uppercase text-passive-0">Linked Notes</div>
                <div className="my-1">
                  {notesLinkedToItem.map((link) => (
                    <LinkedItemsSectionItem
                      key={link.id}
                      item={link.item}
                      searchQuery={searchQuery}
                      unlinkItem={() => unlinkItemFromSelectedItem(link.item)}
                      activateItem={activateItem}
                      handleFileAction={filesController.handleFileAction}
                    />
                  ))}
                </div>
              </div>
            )}
            {!!notesLinkingToItem.length && (
              <div>
                <div className="mt-3 mb-1 px-3 text-menu-item font-semibold uppercase text-passive-0">
                  Notes Linking To This Note
                </div>
                <div className="my-1">
                  {notesLinkingToItem.map((link) => (
                    <LinkedItemsSectionItem
                      key={link.id}
                      item={link.item}
                      searchQuery={searchQuery}
                      unlinkItem={() => unlinkItemFromSelectedItem(link.item)}
                      activateItem={activateItem}
                      handleFileAction={filesController.handleFileAction}
                    />
                  ))}
                </div>
              </div>
            )}
          </>
        )}
      </div>
    </div>
  )
}

export default observer(LinkedItemsPanel)<|MERGE_RESOLUTION|>--- conflicted
+++ resolved
@@ -28,21 +28,11 @@
   item: DecryptedItem
 }) => {
   const {
-<<<<<<< HEAD
-    tagsLinkedToActiveItem: tags,
-    filesLinkedToActiveItem: linkedFiles,
-    filesLinkingToActiveItem,
-    notesLinkedToActiveItem: notesLinkedToItem,
-    notesLinkingToActiveItem,
-    allItemLinks: allLinkedItems,
-    linkItemToSelectedItem,
-=======
     getLinkedTagsForItem,
     getFilesLinksForItem,
     getLinkedNotesForItem,
     getNotesLinkingToItem,
     linkItems,
->>>>>>> 31bb0394
     unlinkItemFromSelectedItem,
     activateItem,
     createAndAddNewTag,
