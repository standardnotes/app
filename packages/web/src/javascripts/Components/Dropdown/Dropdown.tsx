--- conflicted
+++ resolved
@@ -2,12 +2,8 @@
 import Icon from '@/Components/Icon/Icon'
 import { DropdownItem } from './DropdownItem'
 import { classNames } from '@standardnotes/snjs'
-<<<<<<< HEAD
-import { Select, SelectItem, SelectLabel, SelectPopover, useSelectStore, VisuallyHidden } from '@ariakit/react'
-=======
 import {
   Select,
-  SelectArrow,
   SelectItem,
   SelectLabel,
   SelectPopover,
@@ -15,7 +11,6 @@
   useSelectStore,
   VisuallyHidden,
 } from '@ariakit/react'
->>>>>>> c9d8a686
 import { KeyboardKey } from '@standardnotes/ui-services'
 
 type DropdownProps = {
