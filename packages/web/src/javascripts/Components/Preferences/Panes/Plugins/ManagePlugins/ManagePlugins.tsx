--- conflicted
+++ resolved
@@ -59,23 +59,11 @@
             .sort((e1, e2) => e1.displayName?.toLowerCase().localeCompare(e2.displayName?.toLowerCase()))
             .map((extension) => {
               return (
-<<<<<<< HEAD
-                <div key={extension.uuid}>
-                  <PackageEntry
-                    plugin={extension}
-                    latestVersion={pluginsLatestVersions.getVersion(extension)}
-                    first={i === 0}
-                  />
-                  {i < visiblePlugins.length - 1 && <HorizontalSeparator />}
-                </div>
-=======
                 <PackageEntry
-                  application={application}
                   plugin={extension}
                   latestVersion={pluginsLatestVersions.getVersion(extension)}
                   key={extension.uuid}
                 />
->>>>>>> 64404a0b
               )
             })}
         </div>
