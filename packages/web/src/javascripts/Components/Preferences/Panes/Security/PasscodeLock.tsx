import {
  STRING_CONFIRM_APP_QUIT_DURING_PASSCODE_CHANGE,
  STRING_CONFIRM_APP_QUIT_DURING_PASSCODE_REMOVAL,
  STRING_E2E_ENABLED,
  STRING_ENC_NOT_ENABLED,
  STRING_LOCAL_ENC_ENABLED,
  STRING_NON_MATCHING_PASSCODES,
  StringUtils,
  Strings,
} from '@/Constants/Strings'
import { WebApplication } from '@/Application/Application'
import { preventRefreshing } from '@/Utils'
import { alertDialog } from '@standardnotes/ui-services'
import { FormEvent, useCallback, useEffect, useRef, useState } from 'react'
import { ApplicationEvent } from '@standardnotes/snjs'
import { observer } from 'mobx-react-lite'
import { ViewControllerManager } from '@/Controllers/ViewControllerManager'
import { Title, Text } from '@/Components/Preferences/PreferencesComponents/Content'
import Button from '@/Components/Button/Button'
import PreferencesGroup from '../../PreferencesComponents/PreferencesGroup'
import PreferencesSegment from '../../PreferencesComponents/PreferencesSegment'
import DecoratedPasswordInput from '@/Components/Input/DecoratedPasswordInput'
import { classNames } from '@/Utils/ConcatenateClassNames'

type Props = {
  application: WebApplication
  viewControllerManager: ViewControllerManager
}

const PasscodeLock = ({ application, viewControllerManager }: Props) => {
  const keyStorageInfo = StringUtils.keyStorageInfo(application)
  const passcodeAutoLockOptions = application.getAutolockService().getAutoLockIntervalOptions()

  const { setIsEncryptionEnabled, setIsBackupEncrypted, setEncryptionStatusString } =
    viewControllerManager.accountMenuController

  const passcodeInputRef = useRef<HTMLInputElement>(null)

  const [passcode, setPasscode] = useState<string>()
  const [passcodeConfirmation, setPasscodeConfirmation] = useState<string>()
  const [selectedAutoLockInterval, setSelectedAutoLockInterval] = useState<unknown>(null)
  const [isPasscodeFocused, setIsPasscodeFocused] = useState(false)
  const [showPasscodeForm, setShowPasscodeForm] = useState(false)
  const [canAddPasscode, setCanAddPasscode] = useState(!application.isEphemeralSession())
  const [hasPasscode, setHasPasscode] = useState(application.hasPasscode())

  const handleAddPassCode = () => {
    setShowPasscodeForm(true)
    setIsPasscodeFocused(true)
  }

  const changePasscodePressed = () => {
    handleAddPassCode()
  }

  const reloadAutoLockInterval = useCallback(async () => {
    const interval = await application.getAutolockService().getAutoLockInterval()
    setSelectedAutoLockInterval(interval)
  }, [application])

  const refreshEncryptionStatus = useCallback(() => {
    const hasUser = application.hasAccount()
    const hasPasscode = application.hasPasscode()

    setHasPasscode(hasPasscode)

    const encryptionEnabled = hasUser || hasPasscode

    const encryptionStatusString = hasUser
      ? STRING_E2E_ENABLED
      : hasPasscode
      ? STRING_LOCAL_ENC_ENABLED
      : STRING_ENC_NOT_ENABLED

    setEncryptionStatusString(encryptionStatusString)
    setIsEncryptionEnabled(encryptionEnabled)
    setIsBackupEncrypted(encryptionEnabled)
  }, [application, setEncryptionStatusString, setIsBackupEncrypted, setIsEncryptionEnabled])

  const selectAutoLockInterval = async (interval: number) => {
    if (!(await application.authorizeAutolockIntervalChange())) {
      return
    }
    await application.getAutolockService().setAutoLockInterval(interval)
    reloadAutoLockInterval().catch(console.error)
  }

  const removePasscodePressed = async () => {
    await preventRefreshing(STRING_CONFIRM_APP_QUIT_DURING_PASSCODE_REMOVAL, async () => {
      if (await application.removePasscode()) {
        await application.getAutolockService().deleteAutolockPreference()
        await reloadAutoLockInterval()
        refreshEncryptionStatus()
      }
    })
  }

  const handlePasscodeChange = (value: string) => {
    setPasscode(value)
  }

  const handleConfirmPasscodeChange = (value: string) => {
    setPasscodeConfirmation(value)
  }

  const submitPasscodeForm = async (event: MouseEvent | FormEvent) => {
    event.preventDefault()

    if (!passcode || passcode.length === 0) {
      await alertDialog({
        text: Strings.enterPasscode,
      })
    }

    if (passcode !== passcodeConfirmation) {
      await alertDialog({
        text: STRING_NON_MATCHING_PASSCODES,
      })
      setIsPasscodeFocused(true)
      return
    }

    await preventRefreshing(STRING_CONFIRM_APP_QUIT_DURING_PASSCODE_CHANGE, async () => {
      const successful = application.hasPasscode()
        ? await application.changePasscode(passcode as string)
        : await application.addPasscode(passcode as string)

      if (!successful) {
        setIsPasscodeFocused(true)
      }
    })

    setPasscode(undefined)
    setPasscodeConfirmation(undefined)
    setShowPasscodeForm(false)

    refreshEncryptionStatus()
  }

  useEffect(() => {
    refreshEncryptionStatus()
  }, [refreshEncryptionStatus])

  // `reloadAutoLockInterval` gets interval asynchronously, therefore we call `useEffect` to set initial
  // value of `selectedAutoLockInterval`
  useEffect(() => {
    reloadAutoLockInterval().catch(console.error)
  }, [reloadAutoLockInterval])

  useEffect(() => {
    if (isPasscodeFocused) {
      passcodeInputRef.current?.focus()
      setIsPasscodeFocused(false)
    }
  }, [isPasscodeFocused])

  // Add the required event observers
  useEffect(() => {
    const removeKeyStatusChangedObserver = application.addEventObserver(async () => {
      setCanAddPasscode(!application.isEphemeralSession())
      setHasPasscode(application.hasPasscode())
      setShowPasscodeForm(false)
    }, ApplicationEvent.KeyStatusChanged)

    return () => {
      removeKeyStatusChangedObserver()
    }
  }, [application])

  const cancelPasscodeForm = () => {
    setShowPasscodeForm(false)
    setPasscode(undefined)
    setPasscodeConfirmation(undefined)
  }

  return (
    <>
      <PreferencesGroup>
        <PreferencesSegment>
          <Title>Passcode Lock</Title>

          {!hasPasscode && canAddPasscode && (
            <>
              <Text className="mb-3">Add a passcode to lock the application and encrypt on-device key storage.</Text>

              {keyStorageInfo && <Text className="mb-3">{keyStorageInfo}</Text>}

              {!showPasscodeForm && <Button label="Add passcode" onClick={handleAddPassCode} primary />}
            </>
          )}

          {!hasPasscode && !canAddPasscode && (
            <Text>
              Adding a passcode is not supported in temporary sessions. Please sign out, then sign back in with the
              "Stay signed in" option checked.
            </Text>
          )}

          {showPasscodeForm && (
            <form className="sk-panel-form" onSubmit={submitPasscodeForm}>
              <DecoratedPasswordInput
                type="password"
                ref={passcodeInputRef}
                value={passcode ? passcode : ''}
                onChange={handlePasscodeChange}
                placeholder="Passcode"
              />
              <DecoratedPasswordInput
                className={{ container: 'mt-2' }}
                type="password"
                value={passcodeConfirmation ? passcodeConfirmation : ''}
                onChange={handleConfirmPasscodeChange}
                placeholder="Confirm Passcode"
              />
              <Button primary onClick={submitPasscodeForm} label="Set Passcode" className="mr-3 mt-3" />
              <Button onClick={cancelPasscodeForm} label="Cancel" />
            </form>
          )}

          {hasPasscode && !showPasscodeForm && (
            <>
              <Text>Passcode lock is enabled.</Text>
              <div className="mt-3 flex flex-row">
                <Button label="Change Passcode" onClick={changePasscodePressed} className="mr-3" />
                <Button colorStyle="danger" label="Remove Passcode" onClick={removePasscodePressed} />
              </div>
            </>
          )}
        </PreferencesSegment>
      </PreferencesGroup>

      {hasPasscode && (
        <>
          <div className="min-h-3" />
          <PreferencesGroup>
            <PreferencesSegment>
              <Title>Autolock</Title>
              <Text className="mb-3">The autolock timer begins when the window or tab loses focus.</Text>
              <div className="flex flex-row items-center">
                {passcodeAutoLockOptions.map((option) => {
                  return (
                    <a
                      key={option.value}
<<<<<<< HEAD
                      className={`mr-3 cursor-pointer rounded ${
                        option.value === selectedAutoLockInterval
                          ? 'bg-info px-1.5 py-0.5 text-info-contrast'
                          : 'text-info'
                      }`}
=======
                      className={classNames(
                        'mr-3 cursor-pointer rounded',
                        option.value === selectedAutoLockInterval
                          ? 'bg-info px-1.5 py-0.5 text-info-contrast'
                          : 'text-info',
                      )}
>>>>>>> 73ef93c1
                      onClick={() => selectAutoLockInterval(option.value)}
                    >
                      {option.label}
                    </a>
                  )
                })}
              </div>
            </PreferencesSegment>
          </PreferencesGroup>
        </>
      )}
    </>
  )
}

export default observer(PasscodeLock)<|MERGE_RESOLUTION|>--- conflicted
+++ resolved
@@ -241,20 +241,12 @@
                   return (
                     <a
                       key={option.value}
-<<<<<<< HEAD
-                      className={`mr-3 cursor-pointer rounded ${
-                        option.value === selectedAutoLockInterval
-                          ? 'bg-info px-1.5 py-0.5 text-info-contrast'
-                          : 'text-info'
-                      }`}
-=======
                       className={classNames(
                         'mr-3 cursor-pointer rounded',
                         option.value === selectedAutoLockInterval
                           ? 'bg-info px-1.5 py-0.5 text-info-contrast'
                           : 'text-info',
                       )}
->>>>>>> 73ef93c1
                       onClick={() => selectAutoLockInterval(option.value)}
                     >
                       {option.label}
