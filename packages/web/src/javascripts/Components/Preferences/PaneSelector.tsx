--- conflicted
+++ resolved
@@ -10,11 +10,8 @@
 import HelpAndFeedback from './Panes/HelpFeedback'
 import { PreferencesProps } from './PreferencesProps'
 import WhatsNew from './Panes/WhatsNew/WhatsNew'
-<<<<<<< HEAD
 import HomeServer from './Panes/HomeServer/HomeServer'
-=======
 import Vaults from './Panes/Vaults/Vaults'
->>>>>>> 20bbd705
 
 const PaneSelector: FunctionComponent<PreferencesProps & { menu: PreferencesMenu }> = ({
   menu,
