import { WebCrypto } from '@/Application/Crypto'
import { ViewControllerManager } from '@/Controllers/ViewControllerManager'
import { WebOrDesktopDevice } from '@/Application/Device/WebOrDesktopDevice'
import {
  DeinitSource,
  Platform,
  SNApplication,
  removeFromArray,
  DesktopDeviceInterface,
  isDesktopDevice,
  DeinitMode,
  PrefKey,
  SNTag,
  ContentType,
  DecryptedItemInterface,
  WebAppEvent,
  MobileDeviceInterface,
  MobileUnlockTiming,
  DecryptedItem,
  EditorIdentifier,
  FeatureIdentifier,
  Environment,
  ApplicationOptionsDefaults,
  BackupServiceInterface,
  InternalFeatureService,
  InternalFeatureServiceInterface,
<<<<<<< HEAD
  PrefDefaults,
=======
  NoteContent,
  SNNote,
>>>>>>> 6f18a73d
} from '@standardnotes/snjs'
import { makeObservable, observable } from 'mobx'
import { startAuthentication, startRegistration } from '@simplewebauthn/browser'
import { PanelResizedData } from '@/Types/PanelResizedData'
import { getBlobFromBase64, isAndroid, isDesktopApplication, isDev, isIOS } from '@/Utils'
import { DesktopManager } from './Device/DesktopManager'
import {
  ArchiveManager,
  AutolockService,
  ChangelogService,
  KeyboardService,
  PreferenceId,
  RouteService,
  RouteServiceInterface,
  ThemeManager,
  VaultDisplayService,
  VaultDisplayServiceInterface,
  WebAlertService,
  WebApplicationInterface,
} from '@standardnotes/ui-services'
import { MobileWebReceiver, NativeMobileEventListener } from '../NativeMobileWeb/MobileWebReceiver'
import { AndroidBackHandler } from '@/NativeMobileWeb/AndroidBackHandler'
import { setCustomViewportHeight } from '@/setViewportHeightWithFallback'
import { WebServices } from './WebServices'
import { FeatureName } from '@/Controllers/FeatureName'
import { ItemGroupController } from '@/Components/NoteView/Controller/ItemGroupController'
import { VisibilityObserver } from './VisibilityObserver'
import { MomentsService } from '@/Controllers/Moments/MomentsService'
import { DevMode } from './DevMode'

export type WebEventObserver = (event: WebAppEvent, data?: unknown) => void

export class WebApplication extends SNApplication implements WebApplicationInterface {
  public readonly itemControllerGroup: ItemGroupController
  public readonly routeService: RouteServiceInterface

  private readonly webServices!: WebServices
  private readonly webEventObservers: WebEventObserver[] = []
  private readonly mobileWebReceiver?: MobileWebReceiver
  private readonly androidBackHandler?: AndroidBackHandler
  private readonly visibilityObserver?: VisibilityObserver
  private readonly mobileAppEventObserver?: () => void

  public readonly devMode?: DevMode

  constructor(
    deviceInterface: WebOrDesktopDevice,
    platform: Platform,
    identifier: string,
    defaultSyncServerHost: string,
    webSocketUrl: string,
  ) {
    super({
      environment: deviceInterface.environment,
      platform: platform,
      deviceInterface: deviceInterface,
      crypto: WebCrypto,
      alertService: new WebAlertService(),
      identifier,
      defaultHost: defaultSyncServerHost,
      appVersion: deviceInterface.appVersion,
      webSocketUrl: webSocketUrl,
      loadBatchSize:
        deviceInterface.environment === Environment.Mobile ? 250 : ApplicationOptionsDefaults.loadBatchSize,
      sleepBetweenBatches:
        deviceInterface.environment === Environment.Mobile ? 250 : ApplicationOptionsDefaults.sleepBetweenBatches,
      allowMultipleSelection: deviceInterface.environment !== Environment.Mobile,
      allowNoteSelectionStatePersistence: deviceInterface.environment !== Environment.Mobile,
      u2fAuthenticatorRegistrationPromptFunction: startRegistration as unknown as (
        registrationOptions: Record<string, unknown>,
      ) => Promise<Record<string, unknown>>,
      u2fAuthenticatorVerificationPromptFunction: startAuthentication as unknown as (
        authenticationOptions: Record<string, unknown>,
      ) => Promise<Record<string, unknown>>,
    })

    if (isDev) {
      this.devMode = new DevMode(this)
    }

    makeObservable(this, {
      dealloced: observable,
    })

    if (!this.isNativeMobileWeb()) {
      deviceInterface.setApplication(this)
    }

    this.itemControllerGroup = new ItemGroupController(this)
    this.routeService = new RouteService(this, this.internalEventBus)

    this.webServices = {} as WebServices
    this.webServices.keyboardService = new KeyboardService(platform, this.environment)
    this.webServices.archiveService = new ArchiveManager(this)
    this.webServices.themeService = new ThemeManager(
      this,
      this.preferences,
      this.componentManager,
      this.internalEventBus,
    )
    this.webServices.autolockService = this.isNativeMobileWeb()
      ? undefined
      : new AutolockService(this, this.internalEventBus)
    this.webServices.desktopService = isDesktopDevice(deviceInterface)
      ? new DesktopManager(this, deviceInterface, this.fileBackups as BackupServiceInterface)
      : undefined
    this.webServices.viewControllerManager = new ViewControllerManager(this, deviceInterface)
    this.webServices.changelogService = new ChangelogService(this.environment, this.storage)
    this.webServices.momentsService = new MomentsService(
      this,
      this.webServices.viewControllerManager.filesController,
      this.internalEventBus,
    )
    this.webServices.vaultDisplayService = new VaultDisplayService(this, this.internalEventBus)

    if (this.isNativeMobileWeb()) {
      this.mobileWebReceiver = new MobileWebReceiver(this)
      this.androidBackHandler = new AndroidBackHandler()
      this.mobileAppEventObserver = this.addEventObserver(async (event) => {
        this.mobileDevice().notifyApplicationEvent(event)
      })

      // eslint-disable-next-line no-console
      console.log = (...args) => {
        this.mobileDevice().consoleLog(...args)
      }
    }

    if (!isDesktopApplication()) {
      this.visibilityObserver = new VisibilityObserver((event) => {
        this.notifyWebEvent(event)
      })
    }
  }

  override deinit(mode: DeinitMode, source: DeinitSource): void {
    super.deinit(mode, source)

    if (!this.isNativeMobileWeb()) {
      this.webOrDesktopDevice().removeApplication(this)
    }

    try {
      for (const service of Object.values(this.webServices)) {
        if (!service) {
          continue
        }

        if ('deinit' in service) {
          service.deinit?.(source)
        }

        ;(service as { application?: WebApplication }).application = undefined
      }

      ;(this.webServices as unknown) = undefined

      this.itemControllerGroup.deinit()
      ;(this.itemControllerGroup as unknown) = undefined
      ;(this.mobileWebReceiver as unknown) = undefined

      this.routeService.deinit()
      ;(this.routeService as unknown) = undefined

      this.webEventObservers.length = 0

      if (this.visibilityObserver) {
        this.visibilityObserver.deinit()
        ;(this.visibilityObserver as unknown) = undefined
      }

      if (this.mobileAppEventObserver) {
        this.mobileAppEventObserver()
        ;(this.mobileAppEventObserver as unknown) = undefined
      }
    } catch (error) {
      console.error('Error while deiniting application', error)
    }
  }

  public addWebEventObserver(observer: WebEventObserver): () => void {
    this.webEventObservers.push(observer)

    return () => {
      removeFromArray(this.webEventObservers, observer)
    }
  }

  public notifyWebEvent(event: WebAppEvent, data?: unknown): void {
    for (const observer of this.webEventObservers) {
      observer(event, data)
    }

    this.internalEventBus.publish({ type: event, payload: data })
  }

  publishPanelDidResizeEvent(name: string, width: number, collapsed: boolean) {
    const data: PanelResizedData = {
      panel: name,
      collapsed,
      width,
    }

    this.notifyWebEvent(WebAppEvent.PanelResized, data)
  }

  public get vaultDisplayService(): VaultDisplayServiceInterface {
    return this.webServices.vaultDisplayService
  }

  public get controllers(): ViewControllerManager {
    return this.webServices.viewControllerManager
  }

  public getDesktopService(): DesktopManager | undefined {
    return this.webServices.desktopService
  }

  public getAutolockService() {
    return this.webServices.autolockService
  }

  public getArchiveService() {
    return this.webServices.archiveService
  }

  public get paneController() {
    return this.webServices.viewControllerManager.paneController
  }

  public get linkingController() {
    return this.webServices.viewControllerManager.linkingController
  }

  public get changelogService() {
    return this.webServices.changelogService
  }

  public get momentsService() {
    return this.webServices.momentsService
  }

  public get featuresController() {
    return this.controllers.featuresController
  }

  public get desktopDevice(): DesktopDeviceInterface | undefined {
    if (isDesktopDevice(this.deviceInterface)) {
      return this.deviceInterface
    }

    return undefined
  }

  public getInternalFeatureService(): InternalFeatureServiceInterface {
    return InternalFeatureService.get()
  }

  isNativeIOS() {
    return this.isNativeMobileWeb() && this.platform === Platform.Ios
  }

  get isMobileDevice() {
    return this.isNativeMobileWeb() || isIOS() || isAndroid()
  }

  get hideOutboundSubscriptionLinks() {
    return this.isNativeIOS()
  }

  mobileDevice(): MobileDeviceInterface {
    if (!this.isNativeMobileWeb()) {
      throw Error('Attempting to access device as mobile device on non mobile platform')
    }
    return this.deviceInterface as MobileDeviceInterface
  }

  webOrDesktopDevice(): WebOrDesktopDevice {
    return this.deviceInterface as WebOrDesktopDevice
  }

  public getThemeService() {
    return this.webServices.themeService
  }

  public get keyboardService() {
    return this.webServices.keyboardService
  }

  async checkForSecurityUpdate() {
    return this.protocolUpgradeAvailable()
  }

  performDesktopTextBackup(): void | Promise<void> {
    return this.getDesktopService()?.saveDesktopBackup()
  }

  isGlobalSpellcheckEnabled(): boolean {
    return this.getPreference(PrefKey.EditorSpellcheck, PrefDefaults[PrefKey.EditorSpellcheck])
  }

  public getItemTags(item: DecryptedItemInterface) {
    return this.items.itemsReferencingItem(item).filter((ref) => {
      return ref.content_type === ContentType.TYPES.Tag
    }) as SNTag[]
  }

  public get version(): string {
    return (this.deviceInterface as WebOrDesktopDevice).appVersion
  }

  async toggleGlobalSpellcheck() {
    const currentValue = this.isGlobalSpellcheckEnabled()
    return this.setPreference(PrefKey.EditorSpellcheck, !currentValue)
  }

  async handleMobileEnteringBackgroundEvent(): Promise<void> {
    await this.lockApplicationAfterMobileEventIfApplicable()
  }

  async handleMobileGainingFocusEvent(): Promise<void> {
    /** Optional override */
  }

  handleInitialMobileScreenshotPrivacy(): void {
    if (this.platform !== Platform.Android) {
      return
    }

    if (this.protections.getMobileScreenshotPrivacyEnabled()) {
      this.mobileDevice().setAndroidScreenshotPrivacy(true)
    } else {
      this.mobileDevice().setAndroidScreenshotPrivacy(false)
    }
  }

  async handleMobileLosingFocusEvent(): Promise<void> {
    if (this.protections.getMobileScreenshotPrivacyEnabled()) {
      this.mobileDevice().stopHidingMobileInterfaceFromScreenshots()
    }

    await this.lockApplicationAfterMobileEventIfApplicable()
  }

  async handleMobileResumingFromBackgroundEvent(): Promise<void> {
    if (this.protections.getMobileScreenshotPrivacyEnabled()) {
      this.mobileDevice().hideMobileInterfaceFromScreenshots()
    }
  }

  handleMobileColorSchemeChangeEvent() {
    void this.getThemeService().handleMobileColorSchemeChangeEvent()
  }

  handleMobileKeyboardWillChangeFrameEvent(frame: { height: number; contentHeight: number }): void {
    if (frame.contentHeight > 0) {
      setCustomViewportHeight(frame.contentHeight, 'px', true)
    }
    this.notifyWebEvent(WebAppEvent.MobileKeyboardWillChangeFrame, frame)
  }

  handleMobileKeyboardDidChangeFrameEvent(frame: { height: number; contentHeight: number }): void {
    this.notifyWebEvent(WebAppEvent.MobileKeyboardDidChangeFrame, frame)
  }

  handleReceivedFileEvent(file: { name: string; mimeType: string; data: string }): void {
    const filesController = this.getViewControllerManager().filesController
    const blob = getBlobFromBase64(file.data, file.mimeType)
    const mappedFile = new File([blob], file.name, { type: file.mimeType })
    void filesController.uploadNewFile(mappedFile, true)
  }

  async handleReceivedTextEvent({ text, title }: { text: string; title?: string | undefined }) {
    const titleForNote = title || this.getViewControllerManager().itemListController.titleForNewNote()

    const note = this.items.createTemplateItem<NoteContent, SNNote>(ContentType.TYPES.Note, {
      title: titleForNote,
      text: text,
      references: [],
    })

    const insertedNote = await this.mutator.insertItem(note)

    this.getViewControllerManager().selectionController.selectItem(insertedNote.uuid, true).catch(console.error)
  }

  private async lockApplicationAfterMobileEventIfApplicable(): Promise<void> {
    const isLocked = await this.isLocked()
    if (isLocked) {
      return
    }

    const hasBiometrics = this.protections.hasBiometricsEnabled()
    const hasPasscode = this.hasPasscode()
    const passcodeTiming = this.protections.getMobilePasscodeTiming()
    const biometricsTiming = this.protections.getMobileBiometricsTiming()

    const passcodeLockImmediately = hasPasscode && passcodeTiming === MobileUnlockTiming.Immediately
    const biometricsLockImmediately = hasBiometrics && biometricsTiming === MobileUnlockTiming.Immediately

    if (passcodeLockImmediately) {
      await this.lock()
    } else if (biometricsLockImmediately) {
      this.softLockBiometrics()
    }
  }

  handleAndroidBackButtonPressed(): void {
    if (typeof this.androidBackHandler !== 'undefined') {
      this.androidBackHandler.notifyEvent()
    }
  }

  addAndroidBackHandlerEventListener(listener: () => boolean) {
    if (typeof this.androidBackHandler !== 'undefined') {
      return this.androidBackHandler.addEventListener(listener)
    }
    return
  }

  setAndroidBackHandlerFallbackListener(listener: () => boolean) {
    if (typeof this.androidBackHandler !== 'undefined') {
      this.androidBackHandler.setFallbackListener(listener)
    }
  }

  isAuthorizedToRenderItem(item: DecryptedItem): boolean {
    if (item.protected && this.hasProtectionSources()) {
      return this.hasUnprotectedAccessSession()
    }

    return true
  }

  entitledToPerTagPreferences(): boolean {
    return this.hasValidFirstPartySubscription()
  }

  get entitledToFiles(): boolean {
    return this.controllers.featuresController.entitledToFiles
  }

  showPremiumModal(featureName?: FeatureName): void {
    void this.controllers.featuresController.showPremiumAlert(featureName)
  }

  hasValidFirstPartySubscription(): boolean {
    return this.controllers.subscriptionController.hasFirstPartyOnlineOrOfflineSubscription
  }

  async openPurchaseFlow() {
    await this.controllers.purchaseFlowController.openPurchaseFlow()
  }

  addNativeMobileEventListener = (listener: NativeMobileEventListener) => {
    if (!this.mobileWebReceiver) {
      return
    }

    return this.mobileWebReceiver.addReactListener(listener)
  }

  showAccountMenu(): void {
    this.controllers.accountMenuController.setShow(true)
  }

  hideAccountMenu(): void {
    this.controllers.accountMenuController.setShow(false)
  }

  /**
   * Full U2F clients are only web browser clients. They support adding and removing keys as well as authentication.
   * The desktop and mobile clients cannot support adding keys.
   */
  get isFullU2FClient(): boolean {
    return this.environment === Environment.Web
  }

  geDefaultEditorIdentifier(currentTag?: SNTag): EditorIdentifier {
    return (
      currentTag?.preferences?.editorIdentifier ||
      this.getPreference(PrefKey.DefaultEditorIdentifier) ||
      this.componentManager.legacyGetDefaultEditor()?.identifier ||
      FeatureIdentifier.PlainEditor
    )
  }

  openPreferences(pane?: PreferenceId): void {
    this.controllers.preferencesController.openPreferences()
    if (pane) {
      this.controllers.preferencesController.setCurrentPane(pane)
    }
  }

  generateUUID(): string {
    return this.options.crypto.generateUUID()
  }
}<|MERGE_RESOLUTION|>--- conflicted
+++ resolved
@@ -24,12 +24,9 @@
   BackupServiceInterface,
   InternalFeatureService,
   InternalFeatureServiceInterface,
-<<<<<<< HEAD
   PrefDefaults,
-=======
   NoteContent,
   SNNote,
->>>>>>> 6f18a73d
 } from '@standardnotes/snjs'
 import { makeObservable, observable } from 'mobx'
 import { startAuthentication, startRegistration } from '@simplewebauthn/browser'
@@ -396,14 +393,14 @@
   }
 
   handleReceivedFileEvent(file: { name: string; mimeType: string; data: string }): void {
-    const filesController = this.getViewControllerManager().filesController
+    const filesController = this.controllers.filesController
     const blob = getBlobFromBase64(file.data, file.mimeType)
     const mappedFile = new File([blob], file.name, { type: file.mimeType })
     void filesController.uploadNewFile(mappedFile, true)
   }
 
   async handleReceivedTextEvent({ text, title }: { text: string; title?: string | undefined }) {
-    const titleForNote = title || this.getViewControllerManager().itemListController.titleForNewNote()
+    const titleForNote = title || this.controllers.itemListController.titleForNewNote()
 
     const note = this.items.createTemplateItem<NoteContent, SNNote>(ContentType.TYPES.Note, {
       title: titleForNote,
@@ -413,7 +410,7 @@
 
     const insertedNote = await this.mutator.insertItem(note)
 
-    this.getViewControllerManager().selectionController.selectItem(insertedNote.uuid, true).catch(console.error)
+    this.controllers.selectionController.selectItem(insertedNote.uuid, true).catch(console.error)
   }
 
   private async lockApplicationAfterMobileEventIfApplicable(): Promise<void> {
