--- conflicted
+++ resolved
@@ -37,11 +37,7 @@
 import dayjs from 'dayjs'
 import { LinkingController } from '../LinkingController'
 import { AbstractViewController } from '../Abstract/AbstractViewController'
-<<<<<<< HEAD
-=======
-import { Persistable } from '../Abstract/Persistable'
 import { log, LoggingDomain } from '@/Logging'
->>>>>>> dd821c95
 
 const MinNoteCellHeight = 51.0
 const DefaultListNumNotes = 20
@@ -406,16 +402,12 @@
     return activeItem && !this.selectionController.isItemSelected(activeItem)
   }
 
-<<<<<<< HEAD
-  private shouldSelectFirstItemOnItemReload = (itemsReloadSource: ItemsReloadSource) => {
-=======
   private shouldSelectFirstItem = (itemsReloadSource: ItemsReloadSource) => {
     const item = this.getFirstNonProtectedItem()
     if (item && isFile(item)) {
       return false
     }
 
->>>>>>> dd821c95
     const selectedTag = this.navigationController.selected
     const isDailyEntry = selectedTag && isTag(selectedTag) && selectedTag.isDailyEntry
     if (isDailyEntry) {
@@ -448,7 +440,7 @@
     } else if (this.shouldSelectActiveItem(activeItem) && activeItem) {
       log(LoggingDomain.Selection, 'Selecting active item')
       await this.selectionController.selectItem(activeItem.uuid).catch(console.error)
-    } else if (this.shouldSelectFirstItemOnItemReload(itemsReloadSource)) {
+    } else if (this.shouldSelectFirstItem(itemsReloadSource)) {
       await this.selectFirstItem()
     } else if (this.shouldSelectNextItemOrCreateNewNote(activeItem)) {
       await this.selectNextItemOrCreateNewNote()
@@ -582,21 +574,12 @@
 
     await this.reloadItems(ItemsReloadSource.DisplayOptionsChange)
 
-<<<<<<< HEAD
     const didSortByChange = currentSortBy !== this.displayOptions.sortBy
     const didSortDirectionChange = currentSortDirection !== this.displayOptions.sortDirection
     const didSortPrefChange = didSortByChange || didSortDirectionChange
-=======
-    if (
-      newDisplayOptions.sortBy !== currentSortBy &&
-      this.shouldSelectFirstItem(ItemsReloadSource.DisplayOptionsChange)
-    ) {
+
+    if (didSortPrefChange && this.shouldSelectFirstItem(ItemsReloadSource.DisplayOptionsChange)) {
       await this.selectFirstItem()
-    }
->>>>>>> dd821c95
-
-    if (didSortPrefChange) {
-      void this.selectFirstItem()
     }
 
     return { didReloadItems: true }
