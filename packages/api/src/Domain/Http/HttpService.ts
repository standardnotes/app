import { isString, joinPaths, sleep } from '@standardnotes/utils'
import { Environment } from '@standardnotes/models'
import { Session, SessionToken } from '@standardnotes/domain-core'
import {
  HttpStatusCode,
  HttpRequestParams,
  HttpVerb,
  HttpRequest,
  HttpResponse,
  HttpResponseMeta,
  HttpErrorResponse,
  isErrorResponse,
} from '@standardnotes/responses'
import { HttpServiceInterface } from './HttpServiceInterface'
import { XMLHttpRequestState } from './XMLHttpRequestState'
import { ErrorMessage } from '../Error/ErrorMessage'

import { Paths } from '../Server/Auth/Paths'
import { SessionRefreshResponseBody } from '../Response/Auth/SessionRefreshResponseBody'

export class HttpService implements HttpServiceInterface {
  private session: Session | null
  private __latencySimulatorMs?: number
  private declare host: string

  private inProgressRefreshSessionPromise?: Promise<boolean>
  private updateMetaCallback!: (meta: HttpResponseMeta) => void
  private refreshSessionCallback!: (session: Session) => void

  constructor(private environment: Environment, private appVersion: string, private snjsVersion: string) {
    this.session = null
  }

  setCallbacks(
    updateMetaCallback: (meta: HttpResponseMeta) => void,
    refreshSessionCallback: (session: Session) => void,
  ): void {
    this.updateMetaCallback = updateMetaCallback
    this.refreshSessionCallback = refreshSessionCallback
  }

  public deinit(): void {
    this.session = null
    ;(this.updateMetaCallback as unknown) = undefined
    ;(this.refreshSessionCallback as unknown) = undefined
  }

  setSession(session: Session): void {
    this.session = session
  }

  setHost(host: string): void {
    this.host = host
  }

  getHost(): string {
    return this.host
  }

  async get<T>(path: string, params?: HttpRequestParams, authentication?: string): Promise<HttpResponse<T>> {
    if (!this.host) {
      throw new Error('Attempting to make network request before host is set')
    }

    return this.runHttp({
      url: joinPaths(this.host, path),
      params,
      verb: HttpVerb.Get,
      authentication: authentication ?? this.session?.accessToken.value,
    })
  }

  async getExternal<T>(url: string, params?: HttpRequestParams): Promise<HttpResponse<T>> {
    return this.runHttp({
      url,
      params,
      verb: HttpVerb.Get,
      external: true,
    })
  }

  async post<T>(path: string, params?: HttpRequestParams, authentication?: string): Promise<HttpResponse<T>> {
    if (!this.host) {
      throw new Error('Attempting to make network request before host is set')
    }

    return this.runHttp({
      url: joinPaths(this.host, path),
      params,
      verb: HttpVerb.Post,
      authentication: authentication ?? this.session?.accessToken.value,
    })
  }

  async put<T>(path: string, params?: HttpRequestParams, authentication?: string): Promise<HttpResponse<T>> {
    return this.runHttp({
      url: joinPaths(this.host, path),
      params,
      verb: HttpVerb.Put,
      authentication: authentication ?? this.session?.accessToken.value,
    })
  }

  async patch<T>(path: string, params: HttpRequestParams, authentication?: string): Promise<HttpResponse<T>> {
    return this.runHttp({
      url: joinPaths(this.host, path),
      params,
      verb: HttpVerb.Patch,
      authentication: authentication ?? this.session?.accessToken.value,
    })
  }

  async delete<T>(path: string, params?: HttpRequestParams, authentication?: string): Promise<HttpResponse<T>> {
    return this.runHttp({
      url: joinPaths(this.host, path),
      params,
      verb: HttpVerb.Delete,
      authentication: authentication ?? this.session?.accessToken.value,
    })
  }

  async runHttp<T>(httpRequest: HttpRequest): Promise<HttpResponse<T>> {
    if (this.__latencySimulatorMs) {
      await sleep(this.__latencySimulatorMs, true)
    }

    const isRefreshRequest = httpRequest.url === joinPaths(this.host, Paths.v1.refreshSession)
    if (this.inProgressRefreshSessionPromise && !isRefreshRequest) {
      await this.inProgressRefreshSessionPromise

      httpRequest.authentication = this.session?.accessToken.value
    }

    const request = this.createXmlRequest(httpRequest)

    const response = await this.runRequest<T>(request, this.createRequestBody(httpRequest))

    if (response.meta && !httpRequest.external) {
      this.updateMetaCallback?.(response.meta)
    }

<<<<<<< HEAD
    if (response.status === HttpStatusCode.ExpiredAccessToken && !httpRequest.external) {
=======
    if (response.status === HttpStatusCode.ExpiredAccessToken && !isRefreshRequest) {
>>>>>>> 4b93dc35
      if (this.inProgressRefreshSessionPromise) {
        await this.inProgressRefreshSessionPromise
      } else {
        this.inProgressRefreshSessionPromise = this.refreshSession()
        const isSessionRefreshed = await this.inProgressRefreshSessionPromise
        this.inProgressRefreshSessionPromise = undefined

        if (!isSessionRefreshed) {
          return response
        }
      }

      httpRequest.authentication = this.session?.accessToken.value

      return this.runHttp(httpRequest)
    }

    return response
  }

  private async refreshSession(): Promise<boolean> {
    if (this.session === null) {
      return false
    }

    const response = await this.post<SessionRefreshResponseBody>(Paths.v1.refreshSession, {
      access_token: this.session.accessToken.value,
      refresh_token: this.session.refreshToken.value,
    })

    if (isErrorResponse(response)) {
      return false
    }

    if (response.meta) {
      this.updateMetaCallback?.(response.meta)
    }

    const accessTokenOrError = SessionToken.create(
      response.data.session.access_token,
      response.data.session.access_expiration,
    )
    if (accessTokenOrError.isFailed()) {
      return false
    }

    const accessToken = accessTokenOrError.getValue()

    const refreshTokenOrError = SessionToken.create(
      response.data.session.refresh_token,
      response.data.session.refresh_expiration,
    )
    if (refreshTokenOrError.isFailed()) {
      return false
    }

    const refreshToken = refreshTokenOrError.getValue()

    const sessionOrError = Session.create(accessToken, refreshToken, response.data.session.readonly_access)
    if (sessionOrError.isFailed()) {
      return false
    }

    this.setSession(sessionOrError.getValue())

    this.refreshSessionCallback(this.session)

    return true
  }

  private createRequestBody(httpRequest: HttpRequest): string | Uint8Array | undefined {
    if (
      httpRequest.params !== undefined &&
      [HttpVerb.Post, HttpVerb.Put, HttpVerb.Patch, HttpVerb.Delete].includes(httpRequest.verb)
    ) {
      return JSON.stringify(httpRequest.params)
    }

    return httpRequest.rawBytes
  }

  private createXmlRequest(httpRequest: HttpRequest) {
    const request = new XMLHttpRequest()
    if (httpRequest.params && httpRequest.verb === HttpVerb.Get && Object.keys(httpRequest.params).length > 0) {
      httpRequest.url = this.urlForUrlAndParams(httpRequest.url, httpRequest.params)
    }
    request.open(httpRequest.verb, httpRequest.url, true)
    request.responseType = httpRequest.responseType ?? ''

    if (!httpRequest.external) {
      request.setRequestHeader('X-SNJS-Version', this.snjsVersion)

      const appVersionHeaderValue = `${Environment[this.environment]}-${this.appVersion}`
      request.setRequestHeader('X-Application-Version', appVersionHeaderValue)

      if (httpRequest.authentication) {
        request.setRequestHeader('Authorization', 'Bearer ' + httpRequest.authentication)
      }
    }

    let contenTypeIsSet = false
    if (httpRequest.customHeaders && httpRequest.customHeaders.length > 0) {
      httpRequest.customHeaders.forEach(({ key, value }) => {
        request.setRequestHeader(key, value)
        if (key === 'Content-Type') {
          contenTypeIsSet = true
        }
      })
    }
    if (!contenTypeIsSet && !httpRequest.external) {
      request.setRequestHeader('Content-Type', 'application/json')
    }

    return request
  }

  private async runRequest<T>(request: XMLHttpRequest, body?: string | Uint8Array): Promise<HttpResponse<T>> {
    return new Promise((resolve) => {
      request.onreadystatechange = () => {
        this.stateChangeHandlerForRequest(request, resolve)
      }
      request.send(body)
    })
  }

  private stateChangeHandlerForRequest<T>(request: XMLHttpRequest, resolve: (response: HttpResponse<T>) => void) {
    if (request.readyState !== XMLHttpRequestState.Completed) {
      return
    }
    const httpStatus = request.status
    const response: HttpResponse<T> = {
      status: httpStatus,
      headers: new Map<string, string | null>(),
      data: {} as T,
    }

    const responseHeaderLines = request
      .getAllResponseHeaders()
      ?.trim()
      .split(/[\r\n]+/)
    responseHeaderLines?.forEach((responseHeaderLine) => {
      const parts = responseHeaderLine.split(': ')
      const name = parts.shift() as string
      const value = parts.join(': ')

      ;(<Map<string, string | null>>response.headers).set(name, value)
    })

    try {
      if (httpStatus !== HttpStatusCode.NoContent) {
        let body

        const contentTypeHeader = response.headers?.get('content-type') || response.headers?.get('Content-Type')

        if (contentTypeHeader?.includes('application/json')) {
          body = JSON.parse(request.responseText)
        } else {
          body = request.response
        }
        /**
         * v0 APIs do not have a `data` top-level object. In such cases, mimic
         * the newer response body style by putting all the top-level
         * properties inside a `data` object.
         */
        if (!body.data) {
          response.data = body
        }
        if (!isString(body)) {
          Object.assign(response, body)
        }
      }
    } catch (error) {
      console.error(error)
    }
    if (httpStatus >= HttpStatusCode.Success && httpStatus < HttpStatusCode.InternalServerError) {
      if (
        httpStatus === HttpStatusCode.Forbidden &&
        response.data &&
        (response as HttpErrorResponse).data.error !== undefined
      ) {
        ;(response as HttpErrorResponse).data.error.message = ErrorMessage.RateLimited
      }
      resolve(response)
    } else {
      const errorResponse = response as HttpErrorResponse
      if (!errorResponse.data) {
        errorResponse.data = {
          error: {
            message: 'Unknown error',
          },
        }
      }

      if (isString(errorResponse.data)) {
        errorResponse.data = {
          error: {
            message: errorResponse.data,
          },
        }
      }

      if (!errorResponse.data.error) {
        errorResponse.data.error = {
          message: 'Unknown error',
        }
      }

      resolve(errorResponse)
    }
  }

  private urlForUrlAndParams(url: string, params: HttpRequestParams) {
    const keyValueString = Object.keys(params as Record<string, unknown>)
      .map((key) => {
        return key + '=' + encodeURIComponent((params as Record<string, unknown>)[key] as string)
      })
      .join('&')

    if (url.includes('?')) {
      return url + '&' + keyValueString
    } else {
      return url + '?' + keyValueString
    }
  }
}<|MERGE_RESOLUTION|>--- conflicted
+++ resolved
@@ -139,11 +139,7 @@
       this.updateMetaCallback?.(response.meta)
     }
 
-<<<<<<< HEAD
-    if (response.status === HttpStatusCode.ExpiredAccessToken && !httpRequest.external) {
-=======
-    if (response.status === HttpStatusCode.ExpiredAccessToken && !isRefreshRequest) {
->>>>>>> 4b93dc35
+    if (response.status === HttpStatusCode.ExpiredAccessToken && !isRefreshRequest && !httpRequest.external) {
       if (this.inProgressRefreshSessionPromise) {
         await this.inProgressRefreshSessionPromise
       } else {
