--- conflicted
+++ resolved
@@ -21,15 +21,15 @@
 import { ItemInterface } from '../../Abstract/Item/Interfaces/ItemInterface'
 import { DecryptedItemInterface } from './../../Abstract/Item/Interfaces/DecryptedItem'
 import { ComponentPackageInfo } from './PackageInfo'
-<<<<<<< HEAD
 import { isDecryptedItem } from '../../Abstract/Item'
+import { ContentType } from '@standardnotes/domain-core'
 
 export function isComponent(x: ItemInterface): x is ComponentInterface {
   if (!isDecryptedItem(x as DecryptedItemInterface)) {
     return false
   }
 
-  return x.content_type === ContentType.Component
+  return x.content_type === ContentType.TYPES.Component
 }
 
 export function isComponentOrTheme(x: ItemInterface): x is ComponentInterface {
@@ -37,16 +37,8 @@
     return false
   }
 
-  return x.content_type === ContentType.Component || x.content_type === ContentType.Theme
+  return x.content_type === ContentType.TYPES.Component || x.content_type === ContentType.TYPES.Theme
 }
-=======
-import { ContentType } from '@standardnotes/domain-core'
-
-export const isComponent = (x: ItemInterface): x is SNComponent => x.content_type === ContentType.TYPES.Component
-
-export const isComponentOrTheme = (x: ItemInterface): x is SNComponent =>
-  x.content_type === ContentType.TYPES.Component || x.content_type === ContentType.TYPES.Theme
->>>>>>> 6f18a73d
 
 /**
  * Components are mostly iframe based extensions that communicate with the SN parent
