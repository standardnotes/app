--- conflicted
+++ resolved
@@ -17,14 +17,9 @@
   get isThemeComponent(): boolean
   get asComponent(): ComponentInterface
   get asFeatureDescription(): F
-<<<<<<< HEAD
   get isNativeFeature(): boolean
-  get uniqueIdentifier(): string
-  get featureIdentifier(): FeatureIdentifier
-=======
   get uniqueIdentifier(): NativeFeatureIdentifier | Uuid
   get featureIdentifier(): string
->>>>>>> bfd2b142
   get noteType(): NoteType
   get fileType(): EditorFeatureDescription['file_type']
   get displayName(): string
