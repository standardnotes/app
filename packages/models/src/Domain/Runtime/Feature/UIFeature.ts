--- conflicted
+++ resolved
@@ -2,12 +2,8 @@
   ComponentArea,
   ComponentPermission,
   EditorFeatureDescription,
-<<<<<<< HEAD
-  FeatureIdentifier,
   FindNativeFeature,
-=======
   NativeFeatureIdentifier,
->>>>>>> bfd2b142
   NoteType,
   ThemeDockIcon,
   UIFeatureDescriptionTypes,
@@ -52,20 +48,14 @@
     throw new Error('Cannot cast item to feature description')
   }
 
-<<<<<<< HEAD
   get isNativeFeature(): boolean {
     return FindNativeFeature(this.featureIdentifier) !== undefined
   }
 
-  get uniqueIdentifier(): string {
-    if (isComponentOrFeatureDescriptionAFeatureDescription(this.item)) {
-      return this.item.identifier
-=======
   get uniqueIdentifier(): NativeFeatureIdentifier | Uuid {
     if (isNativeFeature(this.item)) {
       const nativeFeature = NativeFeatureIdentifier.create(this.item.identifier)
       return nativeFeature.getValue()
->>>>>>> bfd2b142
     } else {
       return Uuid.create(this.item.uuid).getValue()
     }
