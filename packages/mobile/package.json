{
  "name": "@standardnotes/mobile",
<<<<<<< HEAD
  "version": "3.23.4-alpha.2",
=======
  "version": "3.23.5",
>>>>>>> 367ffdf2
  "author": "Standard Notes.",
  "private": true,
  "license": "AGPL-3.0-or-later",
  "scripts": {
    "android-dev": "react-native run-android --variant devDebug --appIdSuffix dev",
    "android-prod-debug": "react-native run-android --variant prodDebug",
    "android-prod-release": "yarn run android:bundle && react-native run-android --variant prodRelease",
    "ios-dev": "react-native run-ios --scheme StandardNotesDev",
    "ios-prod": "react-native run-ios --scheme StandardNotes",
    "clear-cache": "watchman watch-del-all && rm -rf $TMPDIR/react-native-packager-cache-* && rm -rf $TMPDIR/metro-bundler-cache-*",
    "lint": "yarn lint:eslint && yarn lint:prettier",
    "lint:eslint": "yarn eslint . --ext .ts,.tsx --fix --quiet",
    "lint:prettier": "prettier ./src --write",
    "build": "yarn android:bundle && yarn install:pods",
    "tsc": "tsc --noEmit",
    "start": "react-native start",
    "install:pods": "yarn pod-install ios",
    "android:bundle": "react-native bundle --platform android --dev false --entry-file index.js --bundle-output android/app/src/main/assets/index.android.bundle --assets-dest android/app/build/intermediates/res/merged/release/"
  },
  "installConfig": {
    "hoistingLimits": "workspaces"
  },
  "dependencies": {
    "@expo/react-native-action-sheet": "^3.13.0",
    "@react-native-community/async-storage": "1.12.1",
    "@react-native-community/masked-view": "^0.1.11",
    "@react-native-community/segmented-control": "^2.2.2",
    "@react-navigation/elements": "^1.3.3",
    "@react-navigation/native": "^6.0.10",
    "@react-navigation/stack": "^6.2.1",
    "@standardnotes/components-meta": "workspace:*",
    "@standardnotes/filepicker": "^1.16.18",
    "@standardnotes/icons": "workspace:*",
    "@standardnotes/react-native-aes": "^1.4.3",
    "@standardnotes/react-native-textview": "1.0.2",
    "@standardnotes/react-native-utils": "1.0.1",
    "@standardnotes/sncrypto-common": "1.9.0",
    "@standardnotes/snjs": "*",
    "@standardnotes/stylekit": "5.29.3",
    "@types/styled-components-react-native": "5.1.3",
    "js-base64": "^3.7.2",
    "moment": "^2.29.2",
    "react": "17.0.2",
    "react-native": "0.67.4",
    "react-native-alternate-icons": "standardnotes/react-native-alternate-icons#1d335d13bb518ed4d26cb00bcd1f6b1c4d60a052",
    "react-native-default-preference": "^1.4.3",
    "react-native-document-picker": "^8.1.0",
    "react-native-fab": "standardnotes/react-native-fab#cb60e0067bbd938df5e85838760d8ff87f0cddda",
    "react-native-file-viewer": "^2.1.5",
    "react-native-fingerprint-scanner": "standardnotes/react-native-fingerprint-scanner#0f9c1f6712ee0c1a2908fe7e589c72151d143c48",
    "react-native-flag-secure-android": "standardnotes/react-native-flag-secure-android#cb08e74583c22a5d912842459b35ebbbb4bcd852",
    "react-native-fs": "^2.19.0",
    "react-native-gesture-handler": "2.3.2",
    "react-native-image-picker": "^4.7.3",
    "react-native-keychain": "standardnotes/react-native-keychain#d277d360494cbd02be4accb4a360772a8e0e97b6",
    "react-native-mail": "standardnotes/react-native-mail#fd26119e67a2ffc5eaa95a9c17049743e39ce2d3",
    "react-native-privacy-snapshot": "standardnotes/react-native-privacy-snapshot#653e904c90fc6f2b578da59138f2bfe5d7f942fe",
    "react-native-reanimated": "^2.8.0",
    "react-native-safe-area-context": "^4.2.2",
    "react-native-screens": "3.13.1",
    "react-native-search-bar": "standardnotes/react-native-search-bar#7d2139daf9b7663b570403f21f520deceba9bb09",
    "react-native-search-box": "standardnotes/react-native-search-box#8c46369912cba78dca718588aca9c16926953ff7",
    "react-native-share": "^7.3.7",
    "react-native-sodium-jsi": "1.2.0",
    "react-native-static-server": "standardnotes/react-native-static-server#28ef0175dbee3db9aadfab57498497067556a836",
    "react-native-store-review": "^0.2.0",
    "react-native-svg": "^12.3.0",
    "react-native-svg-transformer": "^1.0.0",
    "react-native-tab-view": "^3.1.1",
    "react-native-toast-message": "^2.1.5",
    "react-native-url-polyfill": "^1.3.0",
    "react-native-vector-icons": "^9.1.0",
    "react-native-version-info": "^1.1.1",
    "react-native-webview": "11.17.2",
    "react-native-zip-archive": "^6.0.6",
    "react-navigation-header-buttons": "^9.0.1",
    "styled-components": "5.3.5"
  },
  "devDependencies": {
    "@babel/core": "^7.17.9",
    "@babel/preset-typescript": "^7.16.7",
    "@babel/runtime": "^7.18.3",
    "@react-native-community/eslint-config": "^3.0.1",
    "@standardnotes/config": "^2.4.3",
    "@types/detox": "^18.1.0",
    "@types/faker": "^6.6.9",
    "@types/jest": "^27.4.1",
    "@types/js-base64": "^3.3.1",
    "@types/react": "17.0.2",
    "@types/react-native": "^0.67.3",
    "@types/react-native-vector-icons": "^6.4.10",
    "@types/react-test-renderer": "^17.0.1",
    "@typescript-eslint/eslint-plugin": "^5.20.0",
    "@typescript-eslint/parser": "^5.20.0",
    "babel-jest": "^27.5.1",
    "detox": "^19.5.7",
    "eslint": "^8.13.0",
    "eslint-plugin-flowtype": "^8.0.3",
    "eslint-plugin-prettier": "^4.0.0",
    "faker": "^6.6.6",
    "get-yarn-workspaces": "^1.0.2",
    "jest": "^27.5.1",
    "jest-circus": "^27.5.1",
    "metro-react-native-babel-preset": "^0.70.1",
    "npm-check-updates": "^12.5.9",
    "pod-install": "^0.1.33",
    "prettier": "^2.6.0",
    "prettier-plugin-organize-imports": "^2.3.4",
    "react-devtools": "^4.24.6",
    "react-devtools-core": "^4.24.6",
    "react-native-monorepo-tools": "^1.1.4",
    "react-native-pager-view": "^5.4.15",
    "react-test-renderer": "17.0.2",
    "replace-in-file": "^6.3.2",
    "typescript": "^4.6.3"
  },
  "jest": {
    "preset": "react-native"
  },
  "componentsCdn": {
    "dev": "https://cdn.jsdelivr.net/gh/standardnotes/app@",
    "prod": "https://cdn.jsdelivr.net/gh/standardnotes/app@"
  },
  "detox": {
    "configurations": {
      "ios.sim.debug": {
        "binaryPath": "ios/build/Build/Products/Debug-iphonesimulator/StandardNotes.app",
        "build": "xcodebuild -workspace ios/StandardNotes.xcworkspace -scheme StandardNotes -configuration Debug -sdk iphonesimulator -derivedDataPath ios/build",
        "type": "ios.simulator",
        "device": {
          "type": "iPhone SE (2nd generation)"
        }
      },
      "ios.sim.release": {
        "binaryPath": "ios/build/Build/Products/Release-iphonesimulator/StandardNotes.app",
        "build": "xcodebuild -workspace ios/StandardNotes.xcworkspace -scheme StandardNotes -configuration Release -sdk iphonesimulator -derivedDataPath ios/build",
        "type": "ios.simulator",
        "device": {
          "type": "iPhone 11 Pro"
        }
      },
      "android.emu.debug": {
        "binaryPath": "android/app/build/outputs/apk/debug/app-debug.apk",
        "build": "cd android && ./gradlew assembleDebug assembleAndroidTest -DtestBuildType=debug && cd ..",
        "type": "android.emulator",
        "device": {
          "avdName": "pixel"
        }
      },
      "android.emu.release": {
        "binaryPath": "android/app/build/outputs/apk/release/app-release.apk",
        "build": "cd android && ./gradlew assembleRelease assembleAndroidTest -DtestBuildType=release && cd ..",
        "type": "android.emulator",
        "device": {
          "avdName": "pixel"
        }
      }
    },
    "test-runner": "jest"
  }
}<|MERGE_RESOLUTION|>--- conflicted
+++ resolved
@@ -1,10 +1,6 @@
 {
   "name": "@standardnotes/mobile",
-<<<<<<< HEAD
-  "version": "3.23.4-alpha.2",
-=======
   "version": "3.23.5",
->>>>>>> 367ffdf2
   "author": "Standard Notes.",
   "private": true,
   "license": "AGPL-3.0-or-later",
@@ -125,8 +121,8 @@
     "preset": "react-native"
   },
   "componentsCdn": {
-    "dev": "https://cdn.jsdelivr.net/gh/standardnotes/app@",
-    "prod": "https://cdn.jsdelivr.net/gh/standardnotes/app@"
+    "dev": "https://app-dev.standardnotes.com/components/zips",
+    "prod": "https://app.standardnotes.com/components/zips"
   },
   "detox": {
     "configurations": {
