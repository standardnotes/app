--- conflicted
+++ resolved
@@ -1,13 +1,8 @@
 {
   "name": "@standardnotes/mobile",
-<<<<<<< HEAD
-  "version": "3.23.1-alpha.2",
+  "version": "3.23.1-alpha.9",
   "user-version": "3.23.1",
-=======
-  "version": "3.23.1-alpha.9",
-  "user-version": "3.23.0",
   "author": "Standard Notes.",
->>>>>>> 57d5cb97
   "private": true,
   "license": "AGPL-3.0-or-later",
   "scripts": {
