--- conflicted
+++ resolved
@@ -75,7 +75,6 @@
     private colorSchemeService?: ColorSchemeObserverService,
   ) {}
 
-<<<<<<< HEAD
   async removeRawStorageValuesForIdentifier(identifier: string): Promise<void> {
     await this.removeRawStorageValue(namespacedKey(identifier, RawStorageKey.SnjsVersion))
     await this.removeRawStorageValue(namespacedKey(identifier, RawStorageKey.StorageObject))
@@ -87,7 +86,8 @@
 
   removeApplication(_application: ApplicationInterface): void {
     throw new Error('Method not implemented.')
-=======
+  }
+
   async authenticateWithU2F(authenticationOptionsJSONString: string): Promise<Record<string, unknown> | null> {
     const { Fido2ApiModule } = NativeModules
 
@@ -106,7 +106,6 @@
 
       return null
     }
->>>>>>> 9141da08
   }
 
   purchaseSubscriptionIAP(plan: AppleIAPProductId): Promise<AppleIAPReceipt | undefined> {
