--- conflicted
+++ resolved
@@ -362,16 +362,11 @@
 
     this.themesActiveInTheUI.remove(id)
 
-<<<<<<< HEAD
-    if (this.themesActiveInTheUI.isEmpty() && this.application.isNativeMobileWeb()) {
-      this.application.mobileDevice.handleThemeSchemeChange(false, '#ffffff')
-=======
     if (this.themesActiveInTheUI.isEmpty()) {
       if (this.application.isNativeMobileWeb()) {
-        this.application.mobileDevice().handleThemeSchemeChange(false, '#ffffff')
+        this.application.mobileDevice.handleThemeSchemeChange(false, '#ffffff')
       }
       this.toggleTranslucentUIColors()
->>>>>>> b07da5b6
     }
   }
 
