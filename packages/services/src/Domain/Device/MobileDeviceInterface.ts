--- conflicted
+++ resolved
@@ -16,12 +16,8 @@
   shareBase64AsFile(base64: string, filename: string): Promise<void>
   downloadBase64AsFile(base64: string, filename: string, saveInTempLocation?: boolean): Promise<string | undefined>
   previewFile(base64: string, filename: string): Promise<boolean>
-<<<<<<< HEAD
-  confirmAndExit(): void
+  exitApp(confirm?: boolean): void
   addComponentUrl(componentUuid: string, componentUrl: string): void
   removeComponentUrl(componentUuid: string): void
   isUrlComponentUrl(url: string): boolean
-=======
-  exitApp(confirm?: boolean): void
->>>>>>> b7c50203
 }