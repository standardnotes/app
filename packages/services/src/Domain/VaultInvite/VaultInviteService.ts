--- conflicted
+++ resolved
@@ -37,12 +37,9 @@
 import { VaultInviteServiceEvent } from './VaultInviteServiceEvent'
 import { GetKeyPairs } from '../Encryption/UseCase/GetKeyPairs'
 import { DecryptErroredPayloads } from '../Encryption/UseCase/DecryptErroredPayloads'
-<<<<<<< HEAD
 import { StatusServiceInterface } from '../Status/StatusServiceInterface'
 import { ApplicationEvent } from '../Event/ApplicationEvent'
-=======
 import { WebSocketsServiceEvent } from '../Api/WebSocketsServiceEvent'
->>>>>>> 4ca29129
 
 export class VaultInviteService
   extends AbstractService<VaultInviteServiceEvent>
@@ -121,13 +118,10 @@
       case SyncEvent.ReceivedSharedVaultInvites:
         await this.processInboundInvites(event.payload as SyncEventReceivedSharedVaultInvitesData)
         break
-<<<<<<< HEAD
       case ApplicationEvent.Launched:
         void this.downloadInboundInvites()
-=======
       case WebSocketsServiceEvent.UserInvitedToSharedVault:
         await this.processInboundInvites([(event as UserInvitedToSharedVaultEvent).payload.invite])
->>>>>>> 4ca29129
         break
     }
   }
