--- conflicted
+++ resolved
@@ -59,11 +59,9 @@
     stream: ItemStream<I>,
   ): () => void
   hasAccount(): boolean
-<<<<<<< HEAD
   setCustomHost(host: string): Promise<void>
   isThirdPartyHostUsed(): boolean
   isUsingHomeServer(): Promise<boolean>
-=======
 
   importData(data: BackupFile, awaitSync?: boolean): Promise<ImportDataReturnType>
   /**
@@ -88,7 +86,6 @@
     syncOptions?: SyncOptions,
   ): Promise<void>
 
->>>>>>> 20bbd705
   get features(): FeaturesClientInterface
   get componentManager(): ComponentManagerInterface
   get items(): ItemManagerInterface
@@ -98,13 +95,10 @@
   get subscriptions(): SubscriptionClientInterface
   get fileBackups(): BackupServiceInterface | undefined
   get sessions(): SessionsClientInterface
-<<<<<<< HEAD
   get homeServer(): HomeServerServiceInterface | undefined
-=======
   get vaults(): VaultServiceInterface
   get challenges(): ChallengeServiceInterface
   get alerts(): AlertService
->>>>>>> 20bbd705
   readonly identifier: ApplicationIdentifier
   readonly platform: Platform
   deviceInterface: DeviceInterface
