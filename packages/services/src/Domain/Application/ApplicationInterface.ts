import { SyncOptions } from './../Sync/SyncOptions'
import { ImportDataReturnType } from './../Mutator/ImportDataUseCase'
import { ChallengeServiceInterface } from './../Challenge/ChallengeServiceInterface'
import { VaultServiceInterface } from './../Vaults/VaultServiceInterface'
import { ApplicationIdentifier, ContentType } from '@standardnotes/common'
import {
  BackupFile,
  DecryptedItemInterface,
  DecryptedItemMutator,
  ItemStream,
  PayloadEmitSource,
  Platform,
  PrefKey,
  PrefValue,
} from '@standardnotes/models'
import { BackupServiceInterface, FilesClientInterface } from '@standardnotes/files'

import { AlertService } from '../Alert/AlertService'
import { ComponentManagerInterface } from '../Component/ComponentManagerInterface'
import { ApplicationEvent } from '../Event/ApplicationEvent'
import { ApplicationEventCallback } from '../Event/ApplicationEventCallback'
import { FeaturesClientInterface } from '../Feature/FeaturesClientInterface'
import { SubscriptionClientInterface } from '../Subscription/SubscriptionClientInterface'
import { DeviceInterface } from '../Device/DeviceInterface'
import { ItemManagerInterface } from '../Item/ItemManagerInterface'
import { MutatorClientInterface } from '../Mutator/MutatorClientInterface'
import { StorageValueModes } from '../Storage/StorageTypes'

import { DeinitMode } from './DeinitMode'
import { DeinitSource } from './DeinitSource'
import { UserClientInterface } from '../User/UserClientInterface'
import { SessionsClientInterface } from '../Session/SessionsClientInterface'
<<<<<<< HEAD
import { HomeServerServiceInterface } from '../HomeServer/HomeServerServiceInterface'
=======
import { User } from '@standardnotes/responses'
>>>>>>> d79e7b14

export interface ApplicationInterface {
  deinit(mode: DeinitMode, source: DeinitSource): void
  getDeinitMode(): DeinitMode
  isStarted(): boolean
  isLaunched(): boolean
  addEventObserver(callback: ApplicationEventCallback, singleEvent?: ApplicationEvent): () => void
  addSingleEventObserver(event: ApplicationEvent, callback: ApplicationEventCallback): () => void
  hasProtectionSources(): boolean
  createEncryptedBackupFileForAutomatedDesktopBackups(): Promise<BackupFile | undefined>
  createEncryptedBackupFile(): Promise<BackupFile | undefined>
  createDecryptedBackupFile(): Promise<BackupFile | undefined>
  hasPasscode(): boolean
  lock(): Promise<void>
  softLockBiometrics(): void
  setValue(key: string, value: unknown, mode?: StorageValueModes): void
  getValue<T>(key: string, mode?: StorageValueModes): T
  removeValue(key: string, mode?: StorageValueModes): Promise<void>
  isLocked(): Promise<boolean>
  getPreference<K extends PrefKey>(key: K): PrefValue[K] | undefined
  getPreference<K extends PrefKey>(key: K, defaultValue: PrefValue[K]): PrefValue[K]
  getPreference<K extends PrefKey>(key: K, defaultValue?: PrefValue[K]): PrefValue[K] | undefined
  setPreference<K extends PrefKey>(key: K, value: PrefValue[K]): Promise<void>
  streamItems<I extends DecryptedItemInterface = DecryptedItemInterface>(
    contentType: ContentType | ContentType[],
    stream: ItemStream<I>,
  ): () => void

  getUser(): User | undefined
  hasAccount(): boolean
  setCustomHost(host: string): Promise<void>
  isThirdPartyHostUsed(): boolean
  isUsingHomeServer(): Promise<boolean>

  importData(data: BackupFile, awaitSync?: boolean): Promise<ImportDataReturnType>
  /**
   * Mutates a pre-existing item, marks it as dirty, and syncs it
   */
  changeAndSaveItem<M extends DecryptedItemMutator = DecryptedItemMutator>(
    itemToLookupUuidFor: DecryptedItemInterface,
    mutate: (mutator: M) => void,
    updateTimestamps?: boolean,
    emitSource?: PayloadEmitSource,
    syncOptions?: SyncOptions,
  ): Promise<DecryptedItemInterface | undefined>

  /**
   * Mutates pre-existing items, marks them as dirty, and syncs
   */
  changeAndSaveItems<M extends DecryptedItemMutator = DecryptedItemMutator>(
    itemsToLookupUuidsFor: DecryptedItemInterface[],
    mutate: (mutator: M) => void,
    updateTimestamps?: boolean,
    emitSource?: PayloadEmitSource,
    syncOptions?: SyncOptions,
  ): Promise<void>

  get features(): FeaturesClientInterface
  get componentManager(): ComponentManagerInterface
  get items(): ItemManagerInterface
  get mutator(): MutatorClientInterface
  get user(): UserClientInterface
  get files(): FilesClientInterface
  get subscriptions(): SubscriptionClientInterface
  get fileBackups(): BackupServiceInterface | undefined
  get sessions(): SessionsClientInterface
  get homeServer(): HomeServerServiceInterface | undefined
  get vaults(): VaultServiceInterface
  get challenges(): ChallengeServiceInterface
  get alerts(): AlertService
  readonly identifier: ApplicationIdentifier
  readonly platform: Platform
  deviceInterface: DeviceInterface
  alertService: AlertService
}<|MERGE_RESOLUTION|>--- conflicted
+++ resolved
@@ -30,11 +30,8 @@
 import { DeinitSource } from './DeinitSource'
 import { UserClientInterface } from '../User/UserClientInterface'
 import { SessionsClientInterface } from '../Session/SessionsClientInterface'
-<<<<<<< HEAD
 import { HomeServerServiceInterface } from '../HomeServer/HomeServerServiceInterface'
-=======
 import { User } from '@standardnotes/responses'
->>>>>>> d79e7b14
 
 export interface ApplicationInterface {
   deinit(mode: DeinitMode, source: DeinitSource): void
