--- conflicted
+++ resolved
@@ -1,8 +1,4 @@
-<<<<<<< HEAD
-import { AutoDownloadLimit, PrefDefaults } from '@standardnotes/models'
-=======
-import { EditorFontSize, EditorLineHeight, EditorLineWidth } from '@standardnotes/models'
->>>>>>> 5cb781e3
+import { AutoDownloadLimit, PrefDefaults, EditorFontSize, EditorLineHeight, EditorLineWidth } from '@standardnotes/models'
 
 export enum LocalPrefKey {
   ActiveThemes = 'activeThemes',
@@ -11,15 +7,13 @@
   AutoLightThemeIdentifier = 'autoLightThemeIdentifier',
   AutoDarkThemeIdentifier = 'autoDarkThemeIdentifier',
 
-<<<<<<< HEAD
   AlwaysAutoDownloadSuperEmbeds = 'alwaysAutoDownloadSuperEmbeds',
   SuperEmbedAutoDownloadLimit = 'superEmbedAutoDownloadLimit',
-=======
+
   EditorMonospaceEnabled = 'monospaceFont',
   EditorLineHeight = 'editorLineHeight',
   EditorLineWidth = 'editorLineWidth',
   EditorFontSize = 'editorFontSize',
->>>>>>> 5cb781e3
 }
 
 export type LocalPrefValue = {
@@ -29,9 +23,13 @@
   [LocalPrefKey.AutoLightThemeIdentifier]: string
   [LocalPrefKey.AutoDarkThemeIdentifier]: string
 
-<<<<<<< HEAD
   [LocalPrefKey.AlwaysAutoDownloadSuperEmbeds]: boolean
   [LocalPrefKey.SuperEmbedAutoDownloadLimit]: AutoDownloadLimit
+  
+  [LocalPrefKey.EditorMonospaceEnabled]: boolean
+  [LocalPrefKey.EditorLineHeight]: EditorLineHeight
+  [LocalPrefKey.EditorLineWidth]: EditorLineWidth
+  [LocalPrefKey.EditorFontSize]: EditorFontSize
 }
 
 export const LocalPrefDefaults = {
@@ -45,10 +43,4 @@
   [LocalPrefKey.SuperEmbedAutoDownloadLimit]: AutoDownloadLimit.FiveMB,
 } satisfies {
   [key in LocalPrefKey]: LocalPrefValue[key]
-=======
-  [LocalPrefKey.EditorMonospaceEnabled]: boolean
-  [LocalPrefKey.EditorLineHeight]: EditorLineHeight
-  [LocalPrefKey.EditorLineWidth]: EditorLineWidth
-  [LocalPrefKey.EditorFontSize]: EditorFontSize
->>>>>>> 5cb781e3
 }