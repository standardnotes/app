import { UserRegistrationResponseBody } from '@standardnotes/api'
import { ProtocolVersion } from '@standardnotes/common'
import { SNRootKey } from '@standardnotes/encryption'
import { RootKeyInterface } from '@standardnotes/models'
import { SessionBody, SignInResponse, User, HttpResponse } from '@standardnotes/responses'
import { Base64String } from '@standardnotes/sncrypto-common'

import { SessionManagerResponse } from './SessionManagerResponse'

export interface SessionsClientInterface {
  getWorkspaceDisplayIdentifier(): string
  populateSessionFromDemoShareToken(token: Base64String): Promise<void>

  getUser(): User | undefined
<<<<<<< HEAD
  isSignedIn(): boolean
=======
  get userUuid(): string
  getSureUser(): User

>>>>>>> 20bbd705
  isCurrentSessionReadOnly(): boolean | undefined
  register(email: string, password: string, ephemeral: boolean): Promise<UserRegistrationResponseBody>
  signIn(
    email: string,
    password: string,
    strict: boolean,
    ephemeral: boolean,
    minAllowedVersion?: ProtocolVersion,
  ): Promise<SessionManagerResponse>
  isSignedIn(): boolean
  bypassChecksAndSignInWithRootKey(
    email: string,
    rootKey: RootKeyInterface,
    ephemeral: boolean,
  ): Promise<HttpResponse<SignInResponse>>
  signOut(): Promise<void>
  changeCredentials(parameters: {
    currentServerPassword: string
    newRootKey: RootKeyInterface
    wrappingKey?: RootKeyInterface
    newEmail?: string
  }): Promise<SessionManagerResponse>
  handleAuthentication(dto: {
    session: SessionBody
    user: {
      uuid: string
      email: string
    }
    rootKey: SNRootKey
    wrappingKey?: SNRootKey
  }): Promise<void>

  getPublicKey(): string
  getSigningPublicKey(): string
  isUserMissingKeyPair(): boolean
}<|MERGE_RESOLUTION|>--- conflicted
+++ resolved
@@ -12,13 +12,10 @@
   populateSessionFromDemoShareToken(token: Base64String): Promise<void>
 
   getUser(): User | undefined
-<<<<<<< HEAD
   isSignedIn(): boolean
-=======
   get userUuid(): string
   getSureUser(): User
 
->>>>>>> 20bbd705
   isCurrentSessionReadOnly(): boolean | undefined
   register(email: string, password: string, ephemeral: boolean): Promise<UserRegistrationResponseBody>
   signIn(
@@ -28,7 +25,6 @@
     ephemeral: boolean,
     minAllowedVersion?: ProtocolVersion,
   ): Promise<SessionManagerResponse>
-  isSignedIn(): boolean
   bypassChecksAndSignInWithRootKey(
     email: string,
     rootKey: RootKeyInterface,
