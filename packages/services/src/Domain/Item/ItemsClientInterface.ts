--- conflicted
+++ resolved
@@ -166,20 +166,12 @@
    */
   isTemplateItem(item: DecryptedItemInterface): boolean
 
-<<<<<<< HEAD
   createSmartView<T extends DecryptedItemInterface>(dto: {
     title: string
     predicate: PredicateInterface<T>
     iconString?: string
     vault?: VaultListingInterface
   }): Promise<SmartView>
-=======
-  createSmartView<T extends DecryptedItemInterface<ItemContent>>(
-    title: string,
-    predicate: PredicateInterface<T>,
-    iconString?: string,
-  ): Promise<SmartView>
 
   numberOfNotesWithConflicts(): number
->>>>>>> 4b93dc35
 }