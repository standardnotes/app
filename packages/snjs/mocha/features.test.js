/* eslint-disable no-undef */
import * as Factory from './lib/factory.js'
chai.use(chaiAsPromised)
const expect = chai.expect

describe('features', () => {
  let application
  let email
  let password

  beforeEach(async function () {
    application = await Factory.createInitAppWithFakeCrypto()

    sinon.spy(application.mutator, 'createItem')
    sinon.spy(application.mutator, 'changeComponent')
    sinon.spy(application.mutator, 'setItemsToBeDeleted')

    email = UuidGenerator.GenerateUuid()
    password = UuidGenerator.GenerateUuid()

    await Factory.registerUserToApplication({
      application: application,
      email: email,
      password: password,
    })
  })

  afterEach(async function () {
    Factory.safeDeinit(application)
    sinon.restore()
  })

  describe('new user roles received on api response meta', () => {
    it('should save roles and features', async () => {
      expect(application.featuresService.onlineRoles).to.have.lengthOf(1)
      expect(application.featuresService.onlineRoles[0]).to.equal('CORE_USER')

      const storedRoles = await application.getValue(StorageKey.UserRoles)

      expect(storedRoles).to.have.lengthOf(1)
      expect(storedRoles[0]).to.equal('CORE_USER')
<<<<<<< HEAD
=======

      const storedFeatures = await application.getValue(StorageKey.UserFeatures)

      expect(storedFeatures).to.have.lengthOf(3)
      expect(storedFeatures[0]).to.containSubset(midnightThemeFeature)
      expect(storedFeatures[1]).to.containSubset(plusEditorFeature)
      expect(storedFeatures[2]).to.containSubset(tagNestingFeature)
    })

    it('should fetch user features and create items for features with content type', async () => {
      expect(application.apiService.getUserFeatures.callCount).to.equal(1)
      expect(application.mutator.createItem.callCount).to.equal(2)

      const themeItems = application.items.getItems(ContentType.TYPES.Theme)
      const systemThemeCount = 1
      expect(themeItems).to.have.lengthOf(1 + systemThemeCount)
      expect(themeItems[1].content).to.containSubset(
        JSON.parse(
          JSON.stringify({
            name: midnightThemeFeature.name,
            package_info: midnightThemeFeature,
            valid_until: new Date(midnightThemeFeature.expires_at),
          }),
        ),
      )

      const editorItems = application.items.getItems(ContentType.TYPES.Component)
      expect(editorItems).to.have.lengthOf(1)
      expect(editorItems[0].content).to.containSubset(
        JSON.parse(
          JSON.stringify({
            name: plusEditorFeature.name,
            area: plusEditorFeature.area,
            package_info: plusEditorFeature,
            valid_until: new Date(midnightThemeFeature.expires_at),
          }),
        ),
      )
    })

    it('should update content for existing feature items', async () => {
      // Wipe items from initial sync
      await application.itemManager.removeAllItemsFromMemory()
      // Wipe roles from initial sync
      await application.featuresService.setOnlineRoles([])
      // Create pre-existing item for theme without all the info
      await application.mutator.createItem(
        ContentType.TYPES.Theme,
        FillItemContent({
          package_info: {
            identifier: FeatureIdentifier.MidnightTheme,
          },
        }),
      )
      // Call sync intentionally to get roles again in meta
      await application.sync.sync()
      // Timeout since we don't await for features update
      await new Promise((resolve) => setTimeout(resolve, 1000))
      expect(application.mutator.changeComponent.callCount).to.equal(1)
      const themeItems = application.items.getItems(ContentType.TYPES.Theme)
      expect(themeItems).to.have.lengthOf(1)
      expect(themeItems[0].content).to.containSubset(
        JSON.parse(
          JSON.stringify({
            package_info: midnightThemeFeature,
            valid_until: new Date(midnightThemeFeature.expires_at),
          }),
        ),
      )
    })

    it('should delete theme item if feature has expired', async () => {
      const now = new Date()
      const yesterday = now.setDate(now.getDate() - 1)

      getUserFeatures.restore()
      sinon.stub(application.apiService, 'getUserFeatures').callsFake(() => {
        return Promise.resolve({
          data: {
            features: [
              {
                ...midnightThemeFeature,
                expires_at: yesterday,
              },
            ],
          },
        })
      })

      const themeItem = application.items
        .getItems(ContentType.TYPES.Theme)
        .find((theme) => theme.identifier === midnightThemeFeature.identifier)

      // Wipe roles from initial sync
      await application.featuresService.setOnlineRoles([])

      // Call sync intentionally to get roles again in meta
      await application.sync.sync()

      // Timeout since we don't await for features update
      await new Promise((resolve) => setTimeout(resolve, 1000))
      expect(application.mutator.setItemsToBeDeleted.calledWith([sinon.match({ uuid: themeItem.uuid })])).to.equal(
        true,
      )

      const noTheme = application.items
        .getItems(ContentType.TYPES.Theme)
        .find((theme) => theme.identifier === midnightThemeFeature.identifier)
      expect(noTheme).to.not.be.ok
>>>>>>> 6f18a73d
    })
  })

  describe('extension repo items observer', () => {
    it('should migrate to user setting when extension repo is added', async () => {
      sinon.stub(application.apiService, 'isThirdPartyHostUsed').callsFake(() => {
        return false
      })

      expect(
        await application.settings.getDoesSensitiveSettingExist(
          SettingName.create(SettingName.NAMES.ExtensionKey).getValue(),
        ),
      ).to.equal(false)

      const extensionKey = UuidGenerator.GenerateUuid().split('-').join('')

      const promise = new Promise((resolve) => {
        sinon.stub(application.featuresService, 'migrateFeatureRepoToUserSetting').callsFake(resolve)
      })

      await application.mutator.createItem(
        ContentType.TYPES.ExtensionRepo,
        FillItemContent({
          url: `https://extensions.standardnotes.org/${extensionKey}`,
        }),
      )

      await promise
    })

    it('signing into account with ext repo should migrate it', async () => {
      sinon.stub(application.apiService, 'isThirdPartyHostUsed').callsFake(() => {
        return false
      })
      /** Attach an ExtensionRepo object to an account, but prevent it from being migrated.
       * Then sign out, sign back in, and ensure the item is migrated. */
      /** Prevent migration from running */
      sinon
        .stub(application.featuresService, 'migrateFeatureRepoToUserSetting')
        // eslint-disable-next-line @typescript-eslint/no-empty-function
        .callsFake(() => {})
      const extensionKey = UuidGenerator.GenerateUuid().split('-').join('')
      await application.mutator.createItem(
        ContentType.TYPES.ExtensionRepo,
        FillItemContent({
          url: `https://extensions.standardnotes.org/${extensionKey}`,
        }),
        true,
      )
      await application.sync.sync()
      application = await Factory.signOutApplicationAndReturnNew(application)

      sinon.restore()
      sinon.stub(application.apiService, 'isThirdPartyHostUsed').callsFake(() => {
        return false
      })
      const promise = new Promise((resolve) => {
        sinon.stub(application.featuresService, 'migrateFeatureRepoToUserSetting').callsFake(resolve)
      })
      await Factory.loginToApplication({
        application,
        email,
        password,
      })
      await promise
    })

    it('having an ext repo with no account, then signing into account, should migrate it', async () => {
      application = await Factory.signOutApplicationAndReturnNew(application)
      sinon.stub(application.apiService, 'isThirdPartyHostUsed').callsFake(() => {
        return false
      })
      const extensionKey = UuidGenerator.GenerateUuid().split('-').join('')
      await application.mutator.createItem(
        ContentType.TYPES.ExtensionRepo,
        FillItemContent({
          url: `https://extensions.standardnotes.org/${extensionKey}`,
        }),
        true,
      )
      await application.sync.sync()

      const promise = new Promise((resolve) => {
        sinon.stub(application.featuresService, 'migrateFeatureRepoToUserSetting').callsFake(resolve)
      })
      await Factory.loginToApplication({
        application,
        email,
        password,
      })
      await promise
    })

    it.skip('migrated ext repo should have property indicating it was migrated', async () => {
      sinon.stub(application.apiService, 'isThirdPartyHostUsed').callsFake(() => {
        return false
      })
      expect(await application.settings.getDoesSensitiveSettingExist(SettingName.ExtensionKey)).to.equal(false)
      const extensionKey = UuidGenerator.GenerateUuid().split('-').join('')
      const promise = new Promise((resolve) => {
        application.streamItems(ContentType.TYPES.ExtensionRepo, ({ changed }) => {
          for (const item of changed) {
            if (item.content.migratedToUserSetting) {
              resolve()
            }
          }
        })
      })
      await application.mutator.createItem(
        ContentType.TYPES.ExtensionRepo,
        FillItemContent({
          url: `https://extensions.standardnotes.org/${extensionKey}`,
        }),
      )
      await promise
    })
  })

  describe('offline features migration', () => {
    it('previous extension repo should be migrated to offline feature repo', async () => {
      application = await Factory.signOutApplicationAndReturnNew(application)
      const extensionKey = UuidGenerator.GenerateUuid().split('-').join('')
      await application.mutator.createItem(
        ContentType.TYPES.ExtensionRepo,
        FillItemContent({
          url: `https://extensions.standardnotes.org/${extensionKey}`,
        }),
        true,
      )
      await application.sync.sync()

      const repo = application.featuresService.getOfflineRepo()
      expect(repo.migratedToOfflineEntitlements).to.equal(true)
      expect(repo.offlineFeaturesUrl).to.equal('https://api.standardnotes.com/v1/offline/features')
      expect(repo.offlineKey).to.equal(extensionKey)
    })
  })
})<|MERGE_RESOLUTION|>--- conflicted
+++ resolved
@@ -39,118 +39,6 @@
 
       expect(storedRoles).to.have.lengthOf(1)
       expect(storedRoles[0]).to.equal('CORE_USER')
-<<<<<<< HEAD
-=======
-
-      const storedFeatures = await application.getValue(StorageKey.UserFeatures)
-
-      expect(storedFeatures).to.have.lengthOf(3)
-      expect(storedFeatures[0]).to.containSubset(midnightThemeFeature)
-      expect(storedFeatures[1]).to.containSubset(plusEditorFeature)
-      expect(storedFeatures[2]).to.containSubset(tagNestingFeature)
-    })
-
-    it('should fetch user features and create items for features with content type', async () => {
-      expect(application.apiService.getUserFeatures.callCount).to.equal(1)
-      expect(application.mutator.createItem.callCount).to.equal(2)
-
-      const themeItems = application.items.getItems(ContentType.TYPES.Theme)
-      const systemThemeCount = 1
-      expect(themeItems).to.have.lengthOf(1 + systemThemeCount)
-      expect(themeItems[1].content).to.containSubset(
-        JSON.parse(
-          JSON.stringify({
-            name: midnightThemeFeature.name,
-            package_info: midnightThemeFeature,
-            valid_until: new Date(midnightThemeFeature.expires_at),
-          }),
-        ),
-      )
-
-      const editorItems = application.items.getItems(ContentType.TYPES.Component)
-      expect(editorItems).to.have.lengthOf(1)
-      expect(editorItems[0].content).to.containSubset(
-        JSON.parse(
-          JSON.stringify({
-            name: plusEditorFeature.name,
-            area: plusEditorFeature.area,
-            package_info: plusEditorFeature,
-            valid_until: new Date(midnightThemeFeature.expires_at),
-          }),
-        ),
-      )
-    })
-
-    it('should update content for existing feature items', async () => {
-      // Wipe items from initial sync
-      await application.itemManager.removeAllItemsFromMemory()
-      // Wipe roles from initial sync
-      await application.featuresService.setOnlineRoles([])
-      // Create pre-existing item for theme without all the info
-      await application.mutator.createItem(
-        ContentType.TYPES.Theme,
-        FillItemContent({
-          package_info: {
-            identifier: FeatureIdentifier.MidnightTheme,
-          },
-        }),
-      )
-      // Call sync intentionally to get roles again in meta
-      await application.sync.sync()
-      // Timeout since we don't await for features update
-      await new Promise((resolve) => setTimeout(resolve, 1000))
-      expect(application.mutator.changeComponent.callCount).to.equal(1)
-      const themeItems = application.items.getItems(ContentType.TYPES.Theme)
-      expect(themeItems).to.have.lengthOf(1)
-      expect(themeItems[0].content).to.containSubset(
-        JSON.parse(
-          JSON.stringify({
-            package_info: midnightThemeFeature,
-            valid_until: new Date(midnightThemeFeature.expires_at),
-          }),
-        ),
-      )
-    })
-
-    it('should delete theme item if feature has expired', async () => {
-      const now = new Date()
-      const yesterday = now.setDate(now.getDate() - 1)
-
-      getUserFeatures.restore()
-      sinon.stub(application.apiService, 'getUserFeatures').callsFake(() => {
-        return Promise.resolve({
-          data: {
-            features: [
-              {
-                ...midnightThemeFeature,
-                expires_at: yesterday,
-              },
-            ],
-          },
-        })
-      })
-
-      const themeItem = application.items
-        .getItems(ContentType.TYPES.Theme)
-        .find((theme) => theme.identifier === midnightThemeFeature.identifier)
-
-      // Wipe roles from initial sync
-      await application.featuresService.setOnlineRoles([])
-
-      // Call sync intentionally to get roles again in meta
-      await application.sync.sync()
-
-      // Timeout since we don't await for features update
-      await new Promise((resolve) => setTimeout(resolve, 1000))
-      expect(application.mutator.setItemsToBeDeleted.calledWith([sinon.match({ uuid: themeItem.uuid })])).to.equal(
-        true,
-      )
-
-      const noTheme = application.items
-        .getItems(ContentType.TYPES.Theme)
-        .find((theme) => theme.identifier === midnightThemeFeature.identifier)
-      expect(noTheme).to.not.be.ok
->>>>>>> 6f18a73d
     })
   })
 
