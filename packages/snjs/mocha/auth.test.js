--- conflicted
+++ resolved
@@ -393,11 +393,7 @@
         context.application.submitValuesForChallenge(challenge, initialValues)
       },
     })
-<<<<<<< HEAD
-    await this.application.addPasscode(passcode)
-=======
     await context.application.setPasscode(passcode)
->>>>>>> 9e957742
     await changePassword.bind(this)()
   }).timeout(20000)
 
@@ -520,44 +516,6 @@
   })
 
   describe('account deletion', function () {
-<<<<<<< HEAD
-    it('should delete account', async function () {
-      await Factory.registerUserToApplication({
-        application: this.application,
-        email: this.email,
-        password: this.password,
-      })
-
-      Factory.handlePasswordChallenges(this.application, this.password)
-      await this.application.user.deleteAccount()
-    }).timeout(Factory.TenSecondTimeout)
-
-    it('should prompt for account password when deleting account', async function () {
-      await Factory.registerUserToApplication({
-        application: this.application,
-        email: this.email,
-        password: this.password,
-      })
-
-      Factory.handlePasswordChallenges(this.application, this.password)
-      sinon.spy(this.application.challenges, 'sendChallenge')
-
-      await this.application.user.deleteAccount()
-
-      const spyCall = this.application.challenges.sendChallenge.getCall(0)
-      const challenge = spyCall.firstArg
-      expect(challenge.prompts).to.have.lengthOf(2)
-      expect(challenge.prompts[0].validation).to.equal(ChallengeValidation.AccountPassword)
-    }).timeout(Factory.TenSecondTimeout)
-
-    it.skip('deleting account should sign out current user', async function () {
-      /** Currently failing due to server error: 'Payments server is not available.' */
-      await Factory.registerUserToApplication({
-        application: this.application,
-        email: this.email,
-        password: this.password,
-      })
-=======
     beforeEach(async () => {
       await context.register()
     })
@@ -574,21 +532,13 @@
 
     it('deleting account should sign out current user', async function () {
       Factory.handlePasswordChallenges(context.application, context.password)
->>>>>>> 9e957742
 
       const signOutSpy = sinon.spy(context.application.user.sessions, 'signOut')
 
-<<<<<<< HEAD
-      const result = await this.application.user.deleteAccount()
-      expect(result.error).to.equal(false)
-
-      expect(this.application.hasAccount()).to.be.false
-=======
       await context.application.user.deleteAccount()
 
       expect(context.application.dealloced).to.be.true
       expect(signOutSpy.callCount).to.equal(1)
->>>>>>> 9e957742
     }).timeout(Factory.TenSecondTimeout)
 
     it('should not allow to delete someone else\'s account', async function () {
