--- conflicted
+++ resolved
@@ -360,13 +360,8 @@
   })
 
   it('maintains editor reference when duplicating note', async function () {
-<<<<<<< HEAD
     const component = await this.application.mutator.createItem(
-      ContentType.Component,
-=======
-    const editor = await this.application.mutator.createItem(
       ContentType.TYPES.Component,
->>>>>>> 6f18a73d
       { area: ComponentArea.Editor, package_info: { identifier: 'foo-editor' } },
       true,
     )
