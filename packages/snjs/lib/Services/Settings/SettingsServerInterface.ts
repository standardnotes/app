--- conflicted
+++ resolved
@@ -37,15 +37,11 @@
     sensitive: boolean,
   ): Promise<HttpResponse<UpdateSettingResponse>>
 
-<<<<<<< HEAD
-  deleteSetting(userUuid: UuidString, settingName: string): Promise<HttpResponse<DeleteSettingResponse>>
+  getMfaSecret(userUuid: UuidString): Promise<HttpResponse<MfaSecretResponse>>
 
-  getMfaSecret(userUuid: UuidString): Promise<HttpResponse<MfaSecretResponse>>
-=======
   deleteSetting(
     userUuid: UuidString,
     settingName: string,
     serverPassword?: string,
   ): Promise<HttpResponse<DeleteSettingResponse>>
->>>>>>> d6840ba4
 }