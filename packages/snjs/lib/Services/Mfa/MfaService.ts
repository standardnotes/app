import { SettingsService } from '../Settings'
import { FeaturesService } from '../Features/FeaturesService'
import {
  AbstractService,
  InternalEventBusInterface,
  MfaServiceInterface,
  ProtectionsClientInterface,
<<<<<<< HEAD
=======
  EncryptionService,
  SignInStrings,
  ChallengeValidation,
>>>>>>> d6840ba4
} from '@standardnotes/services'
import { SettingName } from '@standardnotes/domain-core'
import { SNRootKeyParams } from '@standardnotes/encryption'

export class MfaService extends AbstractService implements MfaServiceInterface {
  constructor(
    private settingsService: SettingsService,
    private featuresService: FeaturesService,
    private protections: ProtectionsClientInterface,
    private encryption: EncryptionService,
    protected override internalEventBus: InternalEventBusInterface,
  ) {
    super(internalEventBus)
  }

  async isMfaActivated(): Promise<boolean> {
    const mfaSetting = await this.settingsService.getDoesSensitiveSettingExist(
      SettingName.create(SettingName.NAMES.MfaSecret).getValue(),
    )
    return mfaSetting != false
  }

  async generateMfaSecret(): Promise<string> {
    return this.settingsService.generateMfaSecret()
  }

  async enableMfa(secret: string, otpToken: string): Promise<void> {
    return this.settingsService.updateMfaSetting(secret, otpToken)
  }

  async disableMfa(): Promise<void> {
    const { success, challengeResponse } = await this.protections.authorizeMfaDisable()

    if (!success) {
      return
    }

    const password = challengeResponse?.getValueForType(ChallengeValidation.AccountPassword).value as string
    const currentRootKey = await this.encryption.computeRootKey(
      password,
      this.encryption.getRootKeyParams() as SNRootKeyParams,
    )
    const serverPassword = currentRootKey.serverPassword

    return await this.settingsService.deleteSetting(
      SettingName.create(SettingName.NAMES.MfaSecret).getValue(),
      serverPassword,
    )
  }

  override deinit(): void {
    ;(this.settingsService as unknown) = undefined
    ;(this.featuresService as unknown) = undefined
    super.deinit()
  }
}<|MERGE_RESOLUTION|>--- conflicted
+++ resolved
@@ -5,12 +5,8 @@
   InternalEventBusInterface,
   MfaServiceInterface,
   ProtectionsClientInterface,
-<<<<<<< HEAD
-=======
   EncryptionService,
-  SignInStrings,
   ChallengeValidation,
->>>>>>> d6840ba4
 } from '@standardnotes/services'
 import { SettingName } from '@standardnotes/domain-core'
 import { SNRootKeyParams } from '@standardnotes/encryption'
