--- conflicted
+++ resolved
@@ -3,26 +3,6 @@
 import { UuidString } from '@Lib/Types/UuidString'
 import { ContentType } from '@standardnotes/common'
 
-<<<<<<< HEAD
-export type OutgoingItemMessagePayload<C extends ItemContent = ItemContent> = {
-  uuid: string
-  content_type: ContentType
-  created_at: Date
-  updated_at: Date
-  deleted?: boolean
-  content?: C
-  clientData?: Record<string, unknown>
-
-  /**
-   * isMetadataUpdate implies that the extension should make reference of updated
-   * metadata, but not update content values as they may be stale relative to what the
-   * extension currently has.
-   */
-  isMetadataUpdate: boolean
-}
-
-=======
->>>>>>> 071db69f
 /**
  * Extensions allowed to batch stream AllowedBatchContentTypes
  */
