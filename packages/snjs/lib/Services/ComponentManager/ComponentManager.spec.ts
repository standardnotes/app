--- conflicted
+++ resolved
@@ -13,8 +13,7 @@
   UIFeatureDescriptionTypes,
   IframeComponentFeatureDescription,
 } from '@standardnotes/features'
-<<<<<<< HEAD
-import { ContentType } from '@standardnotes/common'
+import { ContentType } from '@standardnotes/domain-core'
 import {
   GenericItem,
   SNComponent,
@@ -26,9 +25,6 @@
   DecryptedPayload,
   PayloadTimestampDefaults,
 } from '@standardnotes/models'
-=======
-import { GenericItem, SNComponent, Environment, Platform } from '@standardnotes/models'
->>>>>>> 6f18a73d
 import {
   DesktopManagerInterface,
   InternalEventBusInterface,
@@ -43,11 +39,7 @@
 import { SNFeaturesService } from '@Lib/Services/Features/FeaturesService'
 import { SNComponentManager } from './ComponentManager'
 import { SNSyncService } from '../Sync/SyncService'
-<<<<<<< HEAD
 import { ComponentPackageInfo } from '@standardnotes/models'
-=======
-import { ContentType } from '@standardnotes/domain-core'
->>>>>>> 6f18a73d
 
 describe('featuresService', () => {
   let items: ItemManagerInterface
@@ -125,38 +117,14 @@
     device = {} as jest.Mocked<DeviceInterface>
   })
 
-<<<<<<< HEAD
   const thirdPartyFeature = () => {
     const component = new SNComponent(
       new DecryptedPayload({
         uuid: '789',
-        content_type: ContentType.Component,
+        content_type: ContentType.TYPES.Component,
         ...PayloadTimestampDefaults(),
         content: {
           local_url: 'sn://Extensions/non-native-identifier/dist/index.html',
-=======
-  const nativeComponent = (identifier?: FeatureIdentifier, file_type?: FeatureDescription['file_type']) => {
-    return new SNComponent({
-      uuid: '789',
-      content_type: ContentType.TYPES.Component,
-      content: {
-        package_info: {
-          hosted_url: 'https://example.com/component',
-          identifier: identifier || FeatureIdentifier.PlusEditor,
-          file_type: file_type ?? 'html',
-          valid_until: new Date(),
-        },
-      },
-    } as never)
-  }
-
-  const deprecatedComponent = () => {
-    return new SNComponent({
-      uuid: '789',
-      content_type: ContentType.TYPES.Component,
-      content: {
-        package_info: {
->>>>>>> 6f18a73d
           hosted_url: 'https://example.com/component',
           package_info: {
             identifier: 'non-native-identifier' as FeatureIdentifier,
@@ -167,23 +135,7 @@
       }),
     )
 
-<<<<<<< HEAD
     return new ComponentOrNativeFeature<IframeComponentFeatureDescription>(component)
-=======
-  const thirdPartyComponent = () => {
-    return new SNComponent({
-      uuid: '789',
-      content_type: ContentType.TYPES.Component,
-      content: {
-        local_url: 'sn://Extensions/non-native-identifier/dist/index.html',
-        hosted_url: 'https://example.com/component',
-        package_info: {
-          identifier: 'non-native-identifier',
-          valid_until: new Date(),
-        },
-      },
-    } as never)
->>>>>>> 6f18a73d
   }
 
   describe('permissions', () => {
