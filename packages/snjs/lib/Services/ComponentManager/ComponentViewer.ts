import {
  ComponentViewerInterface,
  ComponentViewerError,
  FeatureStatus,
  FeaturesEvent,
  AlertService,
  MutatorClientInterface,
  PreferenceServiceInterface,
  ComponentViewerItem,
  isComponentViewerItemReadonlyItem,
  ItemManagerInterface,
  SyncServiceInterface,
} from '@standardnotes/services'
import { SNFeaturesService } from '@Lib/Services'
import {
  ActionObserver,
  ComponentEventObserver,
  ComponentViewerEvent,
  ComponentMessage,
  PrefKey,
  NoteContent,
  MutationType,
  CreateDecryptedItemFromPayload,
  DecryptedItemInterface,
  DeletedItemInterface,
  EncryptedItemInterface,
  isDecryptedItem,
  isNotEncryptedItem,
  isNote,
  CreateComponentRetrievedContextPayload,
  createComponentCreatedContextPayload,
  DecryptedPayload,
  ItemContent,
  ComponentDataDomain,
  PayloadEmitSource,
  PayloadTimestampDefaults,
  IncomingComponentItemPayload,
  MessageData,
  Environment,
  Platform,
  OutgoingItemMessagePayload,
  ComponentPreferencesEntry,
  ComponentOrNativeFeature,
  ComponentInterface,
} from '@standardnotes/models'
import { environmentToString, platformToString } from '@Lib/Application/Platforms'
import {
  MessageReply,
  StreamItemsMessageData,
  AllowedBatchContentTypes,
  DeleteItemsMessageData,
  MessageReplyData,
  ReadwriteActions,
} from './Types'
<<<<<<< HEAD
import { ComponentViewerRequiresComponentManagerFunctions } from './ComponentViewerRequiresComponentManagerFunctions'
import {
  ComponentAction,
  ComponentPermission,
  ComponentArea,
  IframeComponentFeatureDescription,
} from '@standardnotes/features'
import { ContentType } from '@standardnotes/common'
=======
import { ComponentAction, ComponentPermission, ComponentArea, FindNativeFeature } from '@standardnotes/features'
import { ItemManager } from '@Lib/Services/Items/ItemManager'
import { UuidString } from '@Lib/Types/UuidString'
>>>>>>> 6f18a73d
import {
  isString,
  extendArray,
  Copy,
  removeFromArray,
  log,
  nonSecureRandomIdentifier,
  UuidGenerator,
  Uuids,
  sureSearchArray,
  isNotUndefined,
  uniqueArray,
} from '@standardnotes/utils'
import { ContentType } from '@standardnotes/domain-core'

export class ComponentViewer implements ComponentViewerInterface {
  private streamItems?: string[]
  private streamContextItemOriginalMessage?: ComponentMessage
  private streamItemsOriginalMessage?: ComponentMessage
  private removeItemObserver: () => void
  private loggingEnabled = false
  public identifier = nonSecureRandomIdentifier()
  private actionObservers: ActionObserver[] = []
  private featureStatus: FeatureStatus
  private removeFeaturesObserver: () => void
  private eventObservers: ComponentEventObserver[] = []
  private dealloced = false

  private window?: Window
  private hidden = false
  private readonly = false
  public lockReadonly = false
  public sessionKey?: string

  constructor(
    private componentOrFeature: ComponentOrNativeFeature<IframeComponentFeatureDescription>,
    private services: {
      items: ItemManagerInterface
      mutator: MutatorClientInterface
      sync: SyncServiceInterface
      alerts: AlertService
      preferences: PreferenceServiceInterface
      features: SNFeaturesService
    },
    private options: {
      item: ComponentViewerItem
      url: string
      actionObserver?: ActionObserver
    },
    private config: {
      environment: Environment
      platform: Platform
      componentManagerFunctions: ComponentViewerRequiresComponentManagerFunctions
    },
  ) {
<<<<<<< HEAD
    if (isComponentViewerItemReadonlyItem(options.item)) {
      this.setReadonly(true)
      this.lockReadonly = true
    }
    this.removeItemObserver = this.services.items.addObserver(
      ContentType.Any,
=======
    this.removeItemObserver = this.itemManager.addObserver(
      ContentType.TYPES.Any,
>>>>>>> 6f18a73d
      ({ changed, inserted, removed, source, sourceKey }) => {
        if (this.dealloced) {
          return
        }
        const items = [...changed, ...inserted, ...removed]
        this.handleChangesInItems(items, source, sourceKey)
      },
    )
    if (options.actionObserver) {
      this.actionObservers.push(options.actionObserver)
    }

    this.featureStatus = services.features.getFeatureStatus(componentOrFeature.featureIdentifier)

    this.removeFeaturesObserver = services.features.addEventObserver((event) => {
      if (this.dealloced) {
        return
      }

      if (event === FeaturesEvent.FeaturesAvailabilityChanged) {
        const featureStatus = services.features.getFeatureStatus(componentOrFeature.featureIdentifier)
        if (featureStatus !== this.featureStatus) {
          this.featureStatus = featureStatus
          this.postActiveThemes()
          this.notifyEventObservers(ComponentViewerEvent.FeatureStatusUpdated)
        }
      }
    })

    this.log('Constructor', this)
  }

  public getComponentOrFeatureItem(): ComponentOrNativeFeature<IframeComponentFeatureDescription> {
    return this.componentOrFeature
  }

  get url(): string {
    return this.options.url
  }

  get isDesktop(): boolean {
    return this.config.environment === Environment.Desktop
  }

  get isMobile(): boolean {
    return this.config.environment === Environment.Mobile
  }

  public destroy(): void {
    this.log('Destroying', this)
    this.deinit()
  }

  private deinit(): void {
    this.dealloced = true
    ;(this.componentOrFeature as unknown) = undefined
    ;(this.services as unknown) = undefined
    ;(this.config as unknown) = undefined
    ;(this.options as unknown) = undefined

    this.eventObservers.length = 0
    this.actionObservers.length = 0

    this.removeFeaturesObserver()
    ;(this.removeFeaturesObserver as unknown) = undefined

    this.removeItemObserver()
    ;(this.removeItemObserver as unknown) = undefined
  }

  public addEventObserver(observer: ComponentEventObserver): () => void {
    this.eventObservers.push(observer)

    const thislessChangeObservers = this.eventObservers
    return () => {
      removeFromArray(thislessChangeObservers, observer)
    }
  }

  private notifyEventObservers(event: ComponentViewerEvent): void {
    for (const observer of this.eventObservers) {
      observer(event)
    }
  }

  public addActionObserver(observer: ActionObserver): () => void {
    this.actionObservers.push(observer)

    const thislessChangeObservers = this.actionObservers
    return () => {
      removeFromArray(thislessChangeObservers, observer)
    }
  }

  public setReadonly(readonly: boolean): void {
    if (this.lockReadonly) {
      throw Error('Attempting to set readonly on lockedReadonly component viewer')
    }
    this.readonly = readonly
  }

  get componentUniqueIdentifier(): string {
    return this.componentOrFeature.uniqueIdentifier
  }

  public getFeatureStatus(): FeatureStatus {
    return this.featureStatus
  }

  private isOfflineRestricted(): boolean {
    return this.componentOrFeature.isComponent && this.componentOrFeature.asComponent.offlineOnly && !this.isDesktop
  }

  private hasUrlError(): boolean {
    if (!this.componentOrFeature.isComponent) {
      return false
    }

    return this.isDesktop
      ? !this.componentOrFeature.asComponent.local_url && !this.componentOrFeature.asComponent.hasValidHostedUrl
      : !this.componentOrFeature.asComponent.hasValidHostedUrl
  }

  public shouldRender(): boolean {
    return this.getError() == undefined
  }

  public getError(): ComponentViewerError | undefined {
    if (this.isOfflineRestricted()) {
      return ComponentViewerError.OfflineRestricted
    }

    if (this.hasUrlError()) {
      return ComponentViewerError.MissingUrl
    }

    return undefined
  }

  private updateOurComponentRefFromChangedItems(items: DecryptedItemInterface[]): void {
    if (!this.componentOrFeature.isComponent) {
      return
    }

    const updatedComponent = items.find((item) => item.uuid === this.componentUniqueIdentifier) as ComponentInterface
    if (!updatedComponent) {
      return
    }

    const item = new ComponentOrNativeFeature<IframeComponentFeatureDescription>(updatedComponent)

    this.componentOrFeature = item
  }

  handleChangesInItems(
    items: (DecryptedItemInterface | DeletedItemInterface | EncryptedItemInterface)[],
    source: PayloadEmitSource,
    sourceKey?: string,
  ): void {
    const nonencryptedItems = items.filter(isNotEncryptedItem)
    const nondeletedItems = nonencryptedItems.filter(isDecryptedItem)

    this.updateOurComponentRefFromChangedItems(nondeletedItems)

    const areWeOriginator = sourceKey && sourceKey === this.componentUniqueIdentifier
    if (areWeOriginator) {
      return
    }

    if (this.streamItems) {
      const relevantItems = nonencryptedItems.filter((item) => {
        return this.streamItems?.includes(item.content_type)
      })

      if (relevantItems.length > 0) {
        this.sendManyItemsThroughBridge(relevantItems)
      }
    }

    if (this.streamContextItemOriginalMessage) {
      const optionsItem = this.options.item
      if (isComponentViewerItemReadonlyItem(optionsItem)) {
        return
      }

      const matchingItem = nondeletedItems.find((item) => item.uuid === optionsItem.uuid)
      if (matchingItem) {
        this.sendContextItemThroughBridge(matchingItem, source)
      }
    }
  }

  sendManyItemsThroughBridge(items: (DecryptedItemInterface | DeletedItemInterface)[]): void {
    const requiredPermissions: ComponentPermission[] = [
      {
        name: ComponentAction.StreamItems,
        content_types: this.streamItems?.sort(),
      },
    ]

    this.config.componentManagerFunctions.runWithPermissions(
      this.componentUniqueIdentifier,
      requiredPermissions,
      () => {
        this.sendItemsInReply(items, this.streamItemsOriginalMessage as ComponentMessage)
      },
    )
  }

  sendContextItemThroughBridge(item: DecryptedItemInterface, source?: PayloadEmitSource): void {
    const requiredContextPermissions = [
      {
        name: ComponentAction.StreamContextItem,
      },
    ] as ComponentPermission[]
    this.config.componentManagerFunctions.runWithPermissions(
      this.componentUniqueIdentifier,
      requiredContextPermissions,
      () => {
        this.log(
          'Send context item in reply',
          'component:',
          this.componentOrFeature,
          'item: ',
          item,
          'originalMessage: ',
          this.streamContextItemOriginalMessage,
        )
        const response: MessageReplyData = {
          item: this.jsonForItem(item, source),
        }
        this.replyToMessage(this.streamContextItemOriginalMessage as ComponentMessage, response)
      },
    )
  }

  private log(message: string, ...args: unknown[]): void {
    if (this.loggingEnabled) {
      log('ComponentViewer', message, args)
    }
  }

  private sendItemsInReply(
    items: (DecryptedItemInterface | DeletedItemInterface)[],
    message: ComponentMessage,
    source?: PayloadEmitSource,
  ): void {
    this.log('Send items in reply', this.componentOrFeature, items, message)

    const responseData: MessageReplyData = {}

    const mapped = items.map((item) => {
      return this.jsonForItem(item, source)
    })

    responseData.items = mapped

    this.replyToMessage(message, responseData)
  }

  private jsonForItem(
    item: DecryptedItemInterface | DeletedItemInterface,
    source?: PayloadEmitSource,
  ): OutgoingItemMessagePayload {
    const isMetadatUpdate =
      source === PayloadEmitSource.RemoteSaved ||
      source === PayloadEmitSource.OfflineSyncSaved ||
      source === PayloadEmitSource.PreSyncSave

    const params: OutgoingItemMessagePayload = {
      uuid: item.uuid,
      content_type: item.content_type,
      created_at: item.created_at,
      updated_at: item.serverUpdatedAt,
      isMetadataUpdate: isMetadatUpdate,
    }

    if (isDecryptedItem(item)) {
      params.content = this.contentForItem(item)
      params.clientData = this.getClientData(item)
    } else {
      params.deleted = true
    }

    return this.responseItemsByRemovingPrivateProperties([params])[0]
  }

  private getClientData(item: DecryptedItemInterface): Record<string, unknown> {
    const globalComponentData = item.getDomainData(ComponentDataDomain) || {}
    const thisComponentData = globalComponentData[this.componentUniqueIdentifier] || {}
    return thisComponentData as Record<string, unknown>
  }

  contentForItem(item: DecryptedItemInterface): ItemContent | undefined {
    if (isNote(item)) {
      const content = item.content
      const spellcheck =
        item.spellcheck != undefined
          ? item.spellcheck
          : this.services.preferences.getValue(PrefKey.EditorSpellcheck, true)

      return {
        ...content,
        spellcheck,
      } as NoteContent
    }

    return item.content
  }

  private replyToMessage(originalMessage: ComponentMessage, replyData: MessageReplyData): void {
    const reply: MessageReply = {
      action: ComponentAction.Reply,
      original: originalMessage,
      data: replyData,
    }
    this.sendMessage(reply)
  }

  /**
   * @param essential If the message is non-essential, no alert will be shown
   *  if we can no longer find the window.
   */
  sendMessage(message: ComponentMessage | MessageReply, essential = true): void {
    const permissibleActionsWhileHidden = [ComponentAction.ComponentRegistered, ComponentAction.ActivateThemes]

    if (this.hidden && !permissibleActionsWhileHidden.includes(message.action)) {
      this.log('Component disabled for current item, ignoring messages.', this.componentOrFeature.displayName)
      return
    }

    if (!this.window && message.action === ComponentAction.Reply) {
      this.log('Component has been deallocated in between message send and reply', this.componentOrFeature, message)
      return
    }
    this.log('Send message to component', this.componentOrFeature, 'message: ', message)

    let origin = this.options.url
    if (!origin || !this.window) {
      if (essential) {
        void this.services.alerts.alert(
          `Standard Notes is trying to communicate with ${this.componentOrFeature.displayName}, ` +
            'but an error is occurring. Please restart this extension and try again.',
        )
      }
      return
    }

    if (!origin.startsWith('http') && !origin.startsWith('file')) {
      /* Native extension running in web, prefix current host */
      origin = window.location.href + origin
    }

    /* Mobile messaging requires json */
    this.window.postMessage(this.isMobile ? JSON.stringify(message) : message, origin)
  }

  private responseItemsByRemovingPrivateProperties<T extends OutgoingItemMessagePayload | IncomingComponentItemPayload>(
    responseItems: T[],
    removeUrls = false,
  ): T[] {
    /* Don't allow component to overwrite these properties. */
    let privateContentProperties = ['autoupdateDisabled', 'permissions', 'active']
    if (removeUrls) {
      privateContentProperties = privateContentProperties.concat(['hosted_url', 'local_url'])
    }

    return responseItems.map((responseItem) => {
      const privateProperties = privateContentProperties.slice()
      /** Server extensions are allowed to modify url property */
      if (removeUrls) {
        privateProperties.push('url')
      }
      if (!responseItem.content || isString(responseItem.content)) {
        return responseItem
      }

      let content: Partial<ItemContent> = {}
      for (const [key, value] of Object.entries(responseItem.content)) {
        if (!privateProperties.includes(key)) {
          content = {
            ...content,
            [key]: value,
          }
        }
      }

      return {
        ...responseItem,
        content: content,
      }
    })
  }

  public getWindow(): Window | undefined {
    return this.window
  }

  /** Called by client when the iframe is ready */
  public setWindow(window: Window): void {
    if (this.window) {
      throw Error('Attempting to override component viewer window. Create a new component viewer instead.')
    }

    this.log('setWindow', 'component: ', this.componentOrFeature, 'window: ', window)

    this.window = window
    this.sessionKey = UuidGenerator.GenerateUuid()

    const componentData = this.config.componentManagerFunctions.getComponentPreferences(this.componentOrFeature) ?? {}

    this.sendMessage({
      action: ComponentAction.ComponentRegistered,
      sessionKey: this.sessionKey,
      componentData: componentData,
      data: {
        uuid: this.componentUniqueIdentifier,
        environment: environmentToString(this.config.environment),
        platform: platformToString(this.config.platform),
        activeThemeUrls: this.config.componentManagerFunctions.urlsForActiveThemes(),
      },
    })

    this.log('setWindow got new sessionKey', this.sessionKey)

    this.postActiveThemes()
  }

  postActiveThemes(): void {
    const urls = this.config.componentManagerFunctions.urlsForActiveThemes()
    const data: MessageData = {
      themes: urls,
    }

    const message: ComponentMessage = {
      action: ComponentAction.ActivateThemes,
      data: data,
    }

    this.sendMessage(message, false)
  }

  /* A hidden component will not receive messages. However, when a component is unhidden,
   * we need to send it any items it may have registered streaming for. */
  public setHidden(hidden: boolean): void {
    if (hidden) {
      this.hidden = true
    } else if (this.hidden) {
      this.hidden = false

      if (this.streamContextItemOriginalMessage) {
        this.handleStreamContextItemMessage(this.streamContextItemOriginalMessage)
      }

      if (this.streamItems) {
        this.handleStreamItemsMessage(this.streamItemsOriginalMessage as ComponentMessage)
      }
    }
  }

  handleMessage(message: ComponentMessage): void {
    this.log('Handle message', message, this)
    if (!this.componentOrFeature) {
      this.log('Component not defined for message, returning', message)
      void this.services.alerts.alert(
        'A component is trying to communicate with Standard Notes, ' +
          'but there is an error establishing a bridge. Please restart the app and try again.',
      )
      return
    }
    if (this.readonly && ReadwriteActions.includes(message.action)) {
      void this.services.alerts.alert(
        `${this.componentOrFeature.displayName} is trying to save, but it is in a locked state and cannot accept changes.`,
      )
      return
    }

    const messageHandlers: Partial<Record<ComponentAction, (message: ComponentMessage) => void>> = {
      [ComponentAction.StreamItems]: this.handleStreamItemsMessage.bind(this),
      [ComponentAction.StreamContextItem]: this.handleStreamContextItemMessage.bind(this),
      [ComponentAction.SetComponentData]: this.handleSetComponentPreferencesMessage.bind(this),
      [ComponentAction.DeleteItems]: this.handleDeleteItemsMessage.bind(this),
      [ComponentAction.CreateItems]: this.handleCreateItemsMessage.bind(this),
      [ComponentAction.CreateItem]: this.handleCreateItemsMessage.bind(this),
      [ComponentAction.SaveItems]: this.handleSaveItemsMessage.bind(this),
      [ComponentAction.SetSize]: this.handleSetSizeEvent.bind(this),
    }

    const handler = messageHandlers[message.action]
    handler?.(message)

    for (const observer of this.actionObservers) {
      observer(message.action, message.data)
    }
  }

  handleStreamItemsMessage(message: ComponentMessage): void {
    const data = message.data as StreamItemsMessageData
    const types = data.content_types.filter((type) => AllowedBatchContentTypes.includes(type)).sort()
    const requiredPermissions = [
      {
        name: ComponentAction.StreamItems,
        content_types: types,
      },
    ]
    this.config.componentManagerFunctions.runWithPermissions(
      this.componentUniqueIdentifier,
      requiredPermissions,
      () => {
        if (!this.streamItems) {
          this.streamItems = types
          this.streamItemsOriginalMessage = message
        }
        /* Push immediately now */
        const items: DecryptedItemInterface[] = []
        for (const contentType of types) {
          extendArray(items, this.services.items.getItems(contentType))
        }
        this.sendItemsInReply(items, message)
      },
    )
  }

  handleStreamContextItemMessage(message: ComponentMessage): void {
    const requiredPermissions: ComponentPermission[] = [
      {
        name: ComponentAction.StreamContextItem,
      },
    ]

    this.config.componentManagerFunctions.runWithPermissions(
      this.componentUniqueIdentifier,
      requiredPermissions,
      () => {
        if (!this.streamContextItemOriginalMessage) {
          this.streamContextItemOriginalMessage = message
        }
        const matchingItem = isComponentViewerItemReadonlyItem(this.options.item)
          ? this.options.item.readonlyItem
          : this.services.items.findItem(this.options.item.uuid)
        if (matchingItem) {
          this.sendContextItemThroughBridge(matchingItem)
        }
      },
    )
  }

  /**
   * Save items is capable of saving existing items, and also creating new ones
   * if they don't exist.
   */
  handleSaveItemsMessage(message: ComponentMessage): void {
    let responsePayloads = message.data.items as IncomingComponentItemPayload[]
    const requiredPermissions = []

    /* Pending as in needed to be accounted for in permissions. */
    const pendingResponseItems = responsePayloads.slice()

    if (isComponentViewerItemReadonlyItem(this.options.item)) {
      return
    }

    for (const responseItem of responsePayloads.slice()) {
      if (responseItem.uuid === this.options.item.uuid) {
        requiredPermissions.push({
          name: ComponentAction.StreamContextItem,
        })
        removeFromArray(pendingResponseItems, responseItem)
        /* We break because there can only be one context item */
        break
      }
    }

    /* Check to see if additional privileges are required */
    if (pendingResponseItems.length > 0) {
      const requiredContentTypes = uniqueArray(
        pendingResponseItems.map((item) => {
          return item.content_type
        }),
      ).sort()

      requiredPermissions.push({
        name: ComponentAction.StreamItems,
        content_types: requiredContentTypes,
      } as ComponentPermission)
    }

    this.config.componentManagerFunctions.runWithPermissions(
      this.componentUniqueIdentifier,
      requiredPermissions,

      async () => {
        responsePayloads = this.responseItemsByRemovingPrivateProperties(responsePayloads, true)

        /* Filter locked items */
        const uuids = Uuids(responsePayloads)
        const items = this.services.items.findItemsIncludingBlanks(uuids)
        let lockedCount = 0
        let lockedNoteCount = 0

        for (const item of items) {
          if (!item) {
            continue
          }

          if (item.locked) {
            responsePayloads = responsePayloads.filter((responseItem) => {
              return responseItem.uuid !== item.uuid
            })
            lockedCount++
            if (item.content_type === ContentType.TYPES.Note) {
              lockedNoteCount++
            }
          }
        }

        if (lockedNoteCount === 1) {
          void this.services.alerts.alert(
            'The note you are attempting to save has editing disabled',
            'Note has Editing Disabled',
          )
          return
        } else if (lockedCount > 0) {
          const itemNoun = lockedCount === 1 ? 'item' : lockedNoteCount === lockedCount ? 'notes' : 'items'
          const auxVerb = lockedCount === 1 ? 'has' : 'have'
          void this.services.alerts.alert(
            `${lockedCount} ${itemNoun} you are attempting to save ${auxVerb} editing disabled.`,
            'Items have Editing Disabled',
          )

          return
        }

        const contextualPayloads = responsePayloads.map((responseItem) => {
          return CreateComponentRetrievedContextPayload(responseItem)
        })

        for (const contextualPayload of contextualPayloads) {
          const item = this.services.items.findItem(contextualPayload.uuid)
          if (!item) {
            const payload = new DecryptedPayload({
              ...PayloadTimestampDefaults(),
              ...contextualPayload,
            })
            const template = CreateDecryptedItemFromPayload(payload)
            await this.services.mutator.insertItem(template)
          } else {
            if (contextualPayload.content_type !== item.content_type) {
              throw Error('Extension is trying to modify content type of item.')
            }
          }
        }

        await this.services.mutator.changeItems(
          items.filter(isNotUndefined),
          (mutator) => {
            const contextualPayload = sureSearchArray(contextualPayloads, {
              uuid: mutator.getUuid(),
            })

            mutator.setCustomContent(contextualPayload.content)

            const responseItem = sureSearchArray(responsePayloads, {
              uuid: mutator.getUuid(),
            })

            if (responseItem.clientData) {
              const allComponentData = Copy<Record<string, unknown>>(
                mutator.getItem().getDomainData(ComponentDataDomain) || {},
              )
              allComponentData[this.componentUniqueIdentifier] = responseItem.clientData
              mutator.setDomainData(allComponentData, ComponentDataDomain)
            }
          },
          MutationType.UpdateUserTimestamps,
          PayloadEmitSource.ComponentRetrieved,
          this.componentUniqueIdentifier,
        )

        this.services.sync
          .sync({
            onPresyncSave: () => {
              this.replyToMessage(message, {})
            },
          })
          .catch(() => {
            this.replyToMessage(message, {
              error: 'save-error',
            })
          })
      },
    )
  }

  handleCreateItemsMessage(message: ComponentMessage): void {
    let responseItems = (message.data.item ? [message.data.item] : message.data.items) as IncomingComponentItemPayload[]

    const uniqueContentTypes = uniqueArray(
      responseItems.map((item) => {
        return item.content_type
      }),
    )

    const requiredPermissions: ComponentPermission[] = [
      {
        name: ComponentAction.StreamItems,
        content_types: uniqueContentTypes,
      },
    ]

    this.config.componentManagerFunctions.runWithPermissions(
      this.componentUniqueIdentifier,
      requiredPermissions,
      async () => {
        responseItems = this.responseItemsByRemovingPrivateProperties(responseItems)
        const processedItems = []

        for (const responseItem of responseItems) {
          if (!responseItem.uuid) {
            responseItem.uuid = UuidGenerator.GenerateUuid()
          }

          const contextualPayload = createComponentCreatedContextPayload(responseItem)
          const payload = new DecryptedPayload({
            ...PayloadTimestampDefaults(),
            ...contextualPayload,
          })

          const template = CreateDecryptedItemFromPayload(payload)
          const item = await this.services.mutator.insertItem(template)

          await this.services.mutator.changeItem(
            item,
            (mutator) => {
              if (responseItem.clientData) {
                const allComponentClientData = Copy<Record<string, unknown>>(
                  item.getDomainData(ComponentDataDomain) || {},
                )
                allComponentClientData[this.componentUniqueIdentifier] = responseItem.clientData
                mutator.setDomainData(allComponentClientData, ComponentDataDomain)
              }
            },
            MutationType.UpdateUserTimestamps,
            PayloadEmitSource.ComponentCreated,
            this.componentUniqueIdentifier,
          )
          processedItems.push(item)
        }

        void this.services.sync.sync()

        const reply =
          message.action === ComponentAction.CreateItem
            ? { item: this.jsonForItem(processedItems[0]) }
            : {
                items: processedItems.map((item) => {
                  return this.jsonForItem(item)
                }),
              }
        this.replyToMessage(message, reply)
      },
    )
  }

  handleDeleteItemsMessage(message: ComponentMessage): void {
    const data = message.data as DeleteItemsMessageData
    const items = data.items.filter((item) => AllowedBatchContentTypes.includes(item.content_type))

<<<<<<< HEAD
    const requiredContentTypes = uniqueArray(items.map((item) => item.content_type)).sort() as ContentType[]
=======
    const requiredContentTypes = uniq(items.map((item) => item.content_type)).sort()
>>>>>>> 6f18a73d

    const requiredPermissions: ComponentPermission[] = [
      {
        name: ComponentAction.StreamItems,
        content_types: requiredContentTypes,
      },
    ]

    this.config.componentManagerFunctions.runWithPermissions(
      this.componentUniqueIdentifier,
      requiredPermissions,
      async () => {
        const itemsData = items
        const noun = itemsData.length === 1 ? 'item' : 'items'
        let reply = null
        const didConfirm = await this.services.alerts.confirm(
          `Are you sure you want to delete ${itemsData.length} ${noun}?`,
        )

        if (didConfirm) {
          /* Filter for any components and deactivate before deleting */
          for (const itemData of itemsData) {
            const item = this.services.items.findItem(itemData.uuid)
            if (!item) {
              void this.services.alerts.alert('The item you are trying to delete cannot be found.')
              continue
            }
            await this.services.mutator.setItemToBeDeleted(item, PayloadEmitSource.ComponentRetrieved)
          }

          void this.services.sync.sync()

          reply = { deleted: true }
        } else {
          /* Rejected by user */
          reply = { deleted: false }
        }

        this.replyToMessage(message, reply)
      },
    )
  }

  handleSetComponentPreferencesMessage(message: ComponentMessage): void {
    const noPermissionsRequired: ComponentPermission[] = []
    this.config.componentManagerFunctions.runWithPermissions(
      this.componentUniqueIdentifier,
      noPermissionsRequired,
      async () => {
        const newPreferences = <ComponentPreferencesEntry | undefined>message.data.componentData

        if (!newPreferences) {
          return
        }

        await this.config.componentManagerFunctions.setComponentPreferences(this.componentOrFeature, newPreferences)
      },
    )
  }

  handleSetSizeEvent(message: ComponentMessage): void {
    if (this.componentOrFeature.area !== ComponentArea.EditorStack) {
      return
    }

    const parent = this.getIframe()?.parentElement
    if (!parent) {
      return
    }

    const data = message.data
    const widthString = isString(data.width) ? data.width : `${data.width}px`
    const heightString = isString(data.height) ? data.height : `${data.height}px`
    if (parent) {
      parent.setAttribute('style', `width:${widthString}; height:${heightString};`)
    }
  }

  getIframe(): HTMLIFrameElement | undefined {
    return Array.from(document.getElementsByTagName('iframe')).find(
      (iframe) => iframe.dataset.componentViewerId === this.identifier,
    )
  }
}<|MERGE_RESOLUTION|>--- conflicted
+++ resolved
@@ -52,7 +52,6 @@
   MessageReplyData,
   ReadwriteActions,
 } from './Types'
-<<<<<<< HEAD
 import { ComponentViewerRequiresComponentManagerFunctions } from './ComponentViewerRequiresComponentManagerFunctions'
 import {
   ComponentAction,
@@ -60,12 +59,6 @@
   ComponentArea,
   IframeComponentFeatureDescription,
 } from '@standardnotes/features'
-import { ContentType } from '@standardnotes/common'
-=======
-import { ComponentAction, ComponentPermission, ComponentArea, FindNativeFeature } from '@standardnotes/features'
-import { ItemManager } from '@Lib/Services/Items/ItemManager'
-import { UuidString } from '@Lib/Types/UuidString'
->>>>>>> 6f18a73d
 import {
   isString,
   extendArray,
@@ -121,17 +114,12 @@
       componentManagerFunctions: ComponentViewerRequiresComponentManagerFunctions
     },
   ) {
-<<<<<<< HEAD
     if (isComponentViewerItemReadonlyItem(options.item)) {
       this.setReadonly(true)
       this.lockReadonly = true
     }
     this.removeItemObserver = this.services.items.addObserver(
-      ContentType.Any,
-=======
-    this.removeItemObserver = this.itemManager.addObserver(
       ContentType.TYPES.Any,
->>>>>>> 6f18a73d
       ({ changed, inserted, removed, source, sourceKey }) => {
         if (this.dealloced) {
           return
@@ -900,11 +888,7 @@
     const data = message.data as DeleteItemsMessageData
     const items = data.items.filter((item) => AllowedBatchContentTypes.includes(item.content_type))
 
-<<<<<<< HEAD
-    const requiredContentTypes = uniqueArray(items.map((item) => item.content_type)).sort() as ContentType[]
-=======
-    const requiredContentTypes = uniq(items.map((item) => item.content_type)).sort()
->>>>>>> 6f18a73d
+    const requiredContentTypes = uniqueArray(items.map((item) => item.content_type)).sort()
 
     const requiredPermissions: ComponentPermission[] = [
       {
