--- conflicted
+++ resolved
@@ -10,11 +10,8 @@
   isOutOfSync(): boolean
   getLastSyncDate(): Date | undefined
   getSyncStatus(): SyncOpStatus
-<<<<<<< HEAD
   lockSyncing(): void
   unlockSyncing(): void
-=======
 
   completedOnlineDownloadFirstSync: boolean
->>>>>>> 9141da08
 }