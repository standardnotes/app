--- conflicted
+++ resolved
@@ -127,14 +127,9 @@
     return new Models.DecryptedPayload(object)
   }
 
-<<<<<<< HEAD
   public setPrimaryItemDisplayOptions(options: Models.NotesAndFilesDisplayControllerOptions): void {
     const override: Models.NotesAndFilesDisplayOptions = {}
-=======
-  public setPrimaryItemDisplayOptions(options: Models.DisplayOptions): void {
-    const override: Models.FilterDisplayOptions = {}
     const additionalFilters: Models.ItemFilter[] = []
->>>>>>> 4b93dc35
 
     if (options.views && options.views.find((view) => view.uuid === Models.SystemViewId.AllNotes)) {
       if (options.includeArchived === undefined) {
