--- conflicted
+++ resolved
@@ -1,12 +1,8 @@
 import { ApplicationStage } from '@standardnotes/services'
 import { FeatureIdentifier } from '@standardnotes/features'
 import { Migration } from '@Lib/Migrations/Migration'
-<<<<<<< HEAD
 import { ThemeInterface } from '@standardnotes/models'
-=======
-import { SNTheme } from '@standardnotes/models'
 import { ContentType } from '@standardnotes/domain-core'
->>>>>>> 6f18a73d
 
 const NoDistractionIdentifier = 'org.standardnotes.theme-no-distraction' as FeatureIdentifier
 
@@ -23,11 +19,7 @@
   }
 
   private async deleteNoDistraction(): Promise<void> {
-<<<<<<< HEAD
-    const themes = this.services.itemManager.getItems<ThemeInterface>(ContentType.Theme).filter((theme) => {
-=======
-    const themes = (this.services.itemManager.getItems(ContentType.TYPES.Theme) as SNTheme[]).filter((theme) => {
->>>>>>> 6f18a73d
+    const themes = this.services.itemManager.getItems<ThemeInterface>(ContentType.TYPES.Theme).filter((theme) => {
       return theme.identifier === NoDistractionIdentifier
     })
 
