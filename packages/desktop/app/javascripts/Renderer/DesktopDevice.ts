import {
  DesktopDeviceInterface,
  Environment,
  RawKeychainValue,
  FileBackupReadToken,
  FileBackupReadChunkResponse,
<<<<<<< HEAD
  DesktopServerStatus,
=======
  FileBackupsMapping,
  PlaintextBackupsMapping,
>>>>>>> 9141da08
} from '@web/Application/Device/DesktopSnjsExports'
import { WebOrDesktopDevice } from '@web/Application/Device/WebOrDesktopDevice'
import { Component } from '../Main/Packages/PackageManagerInterface'
import { CrossProcessBridge } from './CrossProcessBridge'

const FallbackLocalStorageKey = 'keychain'

export class DesktopDevice extends WebOrDesktopDevice implements DesktopDeviceInterface {
  public environment: Environment.Desktop = Environment.Desktop

  constructor(
    private remoteBridge: CrossProcessBridge,
    private useNativeKeychain: boolean,
    public extensionsServerHost: string,
    appVersion: string,
  ) {
    super(appVersion)
  }

<<<<<<< HEAD
  desktopServerStart(): Promise<void> {
    return this.remoteBridge.desktopServerStart()
  }

  desktopServerStop(): Promise<void> {
    return this.remoteBridge.desktopServerStop()
  }

  desktopServerGetLogs(): Promise<string[]> {
    return this.remoteBridge.desktopServerGetLogs()
  }

  desktopServerClearLogs(): Promise<void> {
    return this.remoteBridge.desktopServerClearLogs()
  }

  desktopServerRestart(): Promise<void> {
    return this.remoteBridge.desktopServerRestart()
  }

  desktopServerStatus(): Promise<DesktopServerStatus> {
    return this.remoteBridge.desktopServerStatus()
  }

  desktopServerInstall(): Promise<void> {
    return this.remoteBridge.desktopServerInstall()
  }

  desktopServerChangeDataDirectory(): Promise<string | undefined> {
    return this.remoteBridge.desktopServerChangeDataDirectory()
  }

  desktopServerGetDataDirectory(): Promise<string> {
    return this.remoteBridge.desktopServerGetDataDirectory()
  }

  desktopServerOpenDataDirectory(): Promise<void> {
    return this.remoteBridge.desktopServerOpenDataDirectory()
=======
  openLocation(path: string): Promise<void> {
    return this.remoteBridge.openLocation(path)
  }

  presentDirectoryPickerForLocationChangeAndTransferOld(
    appendPath: string,
    oldLocation?: string | undefined,
  ): Promise<string | undefined> {
    return this.remoteBridge.presentDirectoryPickerForLocationChangeAndTransferOld(appendPath, oldLocation)
  }

  getFilesBackupsMappingFile(location: string): Promise<FileBackupsMapping> {
    return this.remoteBridge.getFilesBackupsMappingFile(location)
  }

  getPlaintextBackupsMappingFile(location: string): Promise<PlaintextBackupsMapping> {
    return this.remoteBridge.getPlaintextBackupsMappingFile(location)
  }

  persistPlaintextBackupsMappingFile(location: string): Promise<void> {
    return this.remoteBridge.persistPlaintextBackupsMappingFile(location)
  }

  getTextBackupsCount(location: string): Promise<number> {
    return this.remoteBridge.getTextBackupsCount(location)
>>>>>>> 9141da08
  }

  async getKeychainValue() {
    if (this.useNativeKeychain) {
      const keychainValue = await this.remoteBridge.getKeychainValue()
      return keychainValue
    } else {
      const value = window.localStorage.getItem(FallbackLocalStorageKey)
      if (value) {
        return JSON.parse(value)
      }
    }
  }

  async setKeychainValue(value: RawKeychainValue) {
    if (this.useNativeKeychain) {
      await this.remoteBridge.setKeychainValue(value)
    } else {
      window.localStorage.setItem(FallbackLocalStorageKey, JSON.stringify(value))
    }
  }

  async clearRawKeychainValue() {
    if (this.useNativeKeychain) {
      await this.remoteBridge.clearKeychainValue()
    } else {
      window.localStorage.removeItem(FallbackLocalStorageKey)
    }
  }

  syncComponents(components: Component[]) {
    this.remoteBridge.syncComponents(components)
  }

  onSearch(text: string) {
    this.remoteBridge.onSearch(text)
  }

  async clearAllDataFromDevice(workspaceIdentifiers: string[]): Promise<{ killsApplication: boolean }> {
    await super.clearAllDataFromDevice(workspaceIdentifiers)

    this.remoteBridge.destroyAllData()

    return { killsApplication: true }
  }

  public isLegacyFilesBackupsEnabled(): Promise<boolean> {
    return this.remoteBridge.isLegacyFilesBackupsEnabled()
  }

  public getLegacyFilesBackupsLocation(): Promise<string | undefined> {
    return this.remoteBridge.getLegacyFilesBackupsLocation()
  }

  wasLegacyTextBackupsExplicitlyDisabled(): Promise<boolean> {
    return this.remoteBridge.wasLegacyTextBackupsExplicitlyDisabled()
  }

  getUserDocumentsDirectory(): Promise<string> {
    return this.remoteBridge.getUserDocumentsDirectory()
  }

  getLegacyTextBackupsLocation(): Promise<string | undefined> {
    return this.remoteBridge.getLegacyTextBackupsLocation()
  }

  saveTextBackupData(workspaceId: string, data: string): Promise<void> {
    return this.remoteBridge.saveTextBackupData(workspaceId, data)
  }

  savePlaintextNoteBackup(location: string, uuid: string, name: string, tags: string[], data: string): Promise<void> {
    return this.remoteBridge.savePlaintextNoteBackup(location, uuid, name, tags, data)
  }

  async saveFilesBackupsFile(
    location: string,
    uuid: string,
    metaFile: string,
    downloadRequest: {
      chunkSizes: number[]
      valetToken: string
      url: string
    },
  ): Promise<'success' | 'failed'> {
    return this.remoteBridge.saveFilesBackupsFile(location, uuid, metaFile, downloadRequest)
  }

  getFileBackupReadToken(filePath: string): Promise<FileBackupReadToken> {
    return this.remoteBridge.getFileBackupReadToken(filePath)
  }

  migrateLegacyFileBackupsToNewStructure(newPath: string): Promise<void> {
    return this.remoteBridge.migrateLegacyFileBackupsToNewStructure(newPath)
  }

  readNextChunk(token: string): Promise<FileBackupReadChunkResponse> {
    return this.remoteBridge.readNextChunk(token)
  }

  monitorPlaintextBackupsLocationForChanges(backupsDirectory: string): Promise<void> {
    return this.remoteBridge.monitorPlaintextBackupsLocationForChanges(backupsDirectory)
  }

  joinPaths(...paths: string[]): Promise<string> {
    return this.remoteBridge.joinPaths(...paths)
  }

  async performHardReset(): Promise<void> {
    console.error('performHardReset is not yet implemented')
  }

  isDeviceDestroyed(): boolean {
    return false
  }

  askForMediaAccess(type: 'camera' | 'microphone'): Promise<boolean> {
    return this.remoteBridge.askForMediaAccess(type)
  }
}<|MERGE_RESOLUTION|>--- conflicted
+++ resolved
@@ -4,12 +4,9 @@
   RawKeychainValue,
   FileBackupReadToken,
   FileBackupReadChunkResponse,
-<<<<<<< HEAD
   DesktopServerStatus,
-=======
   FileBackupsMapping,
   PlaintextBackupsMapping,
->>>>>>> 9141da08
 } from '@web/Application/Device/DesktopSnjsExports'
 import { WebOrDesktopDevice } from '@web/Application/Device/WebOrDesktopDevice'
 import { Component } from '../Main/Packages/PackageManagerInterface'
@@ -29,7 +26,6 @@
     super(appVersion)
   }
 
-<<<<<<< HEAD
   desktopServerStart(): Promise<void> {
     return this.remoteBridge.desktopServerStart()
   }
@@ -68,7 +64,8 @@
 
   desktopServerOpenDataDirectory(): Promise<void> {
     return this.remoteBridge.desktopServerOpenDataDirectory()
-=======
+  }
+
   openLocation(path: string): Promise<void> {
     return this.remoteBridge.openLocation(path)
   }
@@ -94,7 +91,6 @@
 
   getTextBackupsCount(location: string): Promise<number> {
     return this.remoteBridge.getTextBackupsCount(location)
->>>>>>> 9141da08
   }
 
   async getKeychainValue() {
