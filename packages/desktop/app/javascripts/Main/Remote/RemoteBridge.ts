--- conflicted
+++ resolved
@@ -10,12 +10,9 @@
   FileBackupsMapping,
   FileBackupReadToken,
   FileBackupReadChunkResponse,
-<<<<<<< HEAD
   DesktopServerManagerInterface,
   DesktopServerStatus,
-=======
   PlaintextBackupsMapping,
->>>>>>> 9141da08
 } from '@web/Application/Device/DesktopSnjsExports'
 import { app, BrowserWindow } from 'electron'
 import { KeychainInterface } from '../Keychain/KeychainInterface'
@@ -69,7 +66,6 @@
       getFileBackupReadToken: this.getFileBackupReadToken.bind(this),
       readNextChunk: this.readNextChunk.bind(this),
       askForMediaAccess: this.askForMediaAccess.bind(this),
-<<<<<<< HEAD
       desktopServerStart: this.desktopServerStart.bind(this),
       desktopServerStop: this.desktopServerStop.bind(this),
       desktopServerRestart: this.desktopServerRestart.bind(this),
@@ -80,7 +76,6 @@
       desktopServerInstall: this.desktopServerInstall.bind(this),
       desktopServerGetLogs: this.desktopServerGetLogs.bind(this),
       desktopServerClearLogs: this.desktopServerClearLogs.bind(this),
-=======
       wasLegacyTextBackupsExplicitlyDisabled: this.wasLegacyTextBackupsExplicitlyDisabled.bind(this),
       getLegacyTextBackupsLocation: this.getLegacyTextBackupsLocation.bind(this),
       saveTextBackupData: this.saveTextBackupData.bind(this),
@@ -95,7 +90,6 @@
       getUserDocumentsDirectory: this.getUserDocumentsDirectory.bind(this),
       monitorPlaintextBackupsLocationForChanges: this.monitorPlaintextBackupsLocationForChanges.bind(this),
       joinPaths: this.joinPaths.bind(this),
->>>>>>> 9141da08
     }
   }
 
