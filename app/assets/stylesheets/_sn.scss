/* Components and utilities that are good candidates for extraction to StyleKit. */

.bg-grey-super-light {
  background-color: var(--sn-stylekit-grey-super-light);
}

.h-90vh {
  height: 90vh;
}

.h-26 {
  width: 6.5rem;
}

.h-33 {
  height: 8.25rem;
}

.hidden {
  display: none;
}

.underline {
  text-decoration: underline;
}

.hover\:underline:hover {
  text-decoration: underline;
}

.sn-icon {
  @extend .h-5;
  @extend .w-5;
  @extend .fill-current;

  &.sn-icon--small {
    @extend .h-3\.5;
    @extend .w-3\.5;
  }

  &.sn-icon--mid {
    @extend .w-4;
    @extend .h-4;
  }
}

.sn-dropdown {
  @extend .bg-default;
  @extend .rounded;
  @extend .box-shadow;

  z-index: $z-index-dropdown-menu;

  &.sn-dropdown--anchor-right {
    right: 0;
  }

  &[data-state='collapsed'] {
    display: none;
  }

  &.sn-dropdown--animated {
    @extend .transition-transform;
    @extend .duration-150;
    @extend .slide-down-animation;
  }

  &.sn-dropdown--small {
    @extend .min-w-40;
  }
}

.sn-dropdown-popover {
  z-index: 3001;
  max-height: 40%;
  overflow: auto;

  &[data-reach-listbox-popover] {
    background: var(--sn-stylekit-background-color);
  }
}

.sn-dropdown-button {
  @extend .rounded;
  @extend .px-3\.5;
  @extend .py-1\.75;
  @extend .fit-content;
  @extend .bg-default;
  @extend .text-input;
  @extend .color-text;
  @extend .border-solid;
  @extend .border-main;
  @extend .border-1;
  @extend .min-w-55;
}

.sn-dropdown-button-label {
  @extend .flex;
  @extend .items-center;
}

.sn-dropdown-arrow {
  @extend .flex;

  &.sn-dropdown-arrow-flipped {
    transform: rotate(180deg);
  }
}

.sn-accordion-arrow-icon {
  &[data-is-expanded='true'] {
    transform: rotate(180deg);
  }
}
.accordion-contents-container {
  transition: all 0.23s ease-out;
  transform-origin: top;
  transform: scaleY(0);
  height: 0;

  &[data-is-expanded='true'] {
    height: auto;
    transform-origin: top;
    transform: none;
  }
}

/** Lesser specificity will give priority to reach's styles */
[data-reach-custom-checkbox-container].sn-switch {
  @extend .duration-150;
  @extend .ease-out;
  @extend .rounded-full;
  @extend .transition-background;
  @extend .bg-clip-padding;
  @extend .cursor-pointer;
  @extend .border-transparent;
  @extend .w-8;
  @extend .h-4\.5;
  @extend .border-2;
  @extend .border-solid;
  @extend .focus-within\:ring-info;
  @extend .focus-within\:outline-none;
  @extend .focus-within\:border-background;
  box-sizing: content-box;
}

.sn-switch-handle {
  @extend .absolute;
  @extend .block;
  @extend .bg-default;
  @extend .rounded-full;

  @extend .ease-out;
  @extend .transition-transform;
  @extend .duration-150;

  left: 2px;
  @extend .w-3\.5;
  @extend .h-3\.5;
  top: 50%;
  transform: translate(0px, -50%);

  &.sn-switch-handle--right {
    transform: translate(calc(2rem - 1.125rem), -50%);
  }
}

.sn-component .sk-app-bar .sk-app-bar-item {
  justify-content: flex-start;
}

.sn-dropdown-item {
  @extend .flex;
  @extend .items-center;
  @extend .border-0;
  @extend .focus\:shadow-none;
  @extend .cursor-pointer;
  @extend .hover\:bg-contrast;
  @extend .hover\:color-foreground;
  @extend .color-text;
  @extend .bg-transparent;
  @extend .px-3;
  @extend .py-1\.5;
  @extend .text-left;
  @extend .w-full;

  &.sn-dropdown-item--no-icon {
    @extend .py-2;
  }

  .sn-dropdown-popover & {
    @extend .bg-default;
  }

  &[data-current-nav] {
    color: var(--sn-stylekit-contrast-foreground-color);
    @extend .bg-contrast;
    @extend .hover\:color-text;
  }

  .sn-dropdown-popover &[data-current-selected] {
    background-color: var(--sn-stylekit-info-backdrop-color);
    @extend .color-info;
  }
}

.sn-tag {
  @extend .h-6;
  @extend .bg-contrast;
  @extend .border-0;
  @extend .rounded;
  @extend .text-xs;
  @extend .color-text;
  @extend .py-1;
  @extend .py-2;
  @extend .pr-2;
  @extend .flex;
  @extend .items-center;
  @extend .mt-2;
  @extend .cursor-pointer;
  @extend .hover\:bg-secondary-contrast;
  @extend .focus\:bg-secondary-contrast;
}

.sn-titlebar {
  @extend .w-full;
  @extend .bg-default;
  @extend .h-14;

  @extend .border-bottom-solid;
  @extend .border-b-1;
  @extend .border-main;

  @extend .py-3;
  @extend .px-3;

  @extend .flex;
  @extend .flex-row;
}

.sn-title {
  @extend .font-bold;
}

.ml-0-important {
  margin-left: 0rem !important;
}

.ml-0\.5 {
  margin-left: 0.125rem;
}

.ml-3 {
  margin-left: 0.75rem;
}
.ml-4 {
  margin-left: 1rem;
}

.mr-2\.5 {
  margin-right: 0.625rem;
}

.mr-3 {
  margin-right: 0.75rem;
}

.mr-4 {
  margin-right: 1rem;
}

.mr-12 {
  margin-right: 3rem;
}

.my-0\.5 {
  margin-top: 0.125rem;
  margin-bottom: 0.125rem;
}

.my-1\.5 {
  margin-top: 0.375rem;
  margin-bottom: 0.375rem;
}

.my-4 {
  margin-top: 1rem;
  margin-bottom: 1rem;
}

.mt-0 {
  margin-top: 0;
}

.mb-2 {
  margin-bottom: 0.5rem;
}

.max-w-1\/2 {
  max-width: 50%;
}

.max-w-3\/4 {
  max-width: 75%;
}

.max-w-80\% {
  max-width: 80%;
}

.max-w-72 {
  max-width: 18rem;
}

.max-w-89 {
  max-width: 22.25rem;
}

.mb-4 {
  margin-bottom: 1rem;
}

.mb-5 {
  margin-bottom: 1.25rem;
}
.mb-8 {
  margin-bottom: 2rem;
}

.w-26 {
  width: 6.5rem;
}

.max-w-200 {
  max-width: 50rem;
}

.w-92 {
  width: 23rem;
}

.w-200 {
  width: 50rem;
}

.min-w-1 {
  min-width: 0.25rem;
}

.min-w-2 {
  min-width: 0.5rem;
}

.min-w-3 {
  min-width: 0.75rem;
}

.min-w-5 {
  min-width: 1.25rem;
}

.min-w-6 {
  min-width: 1.5rem;
}

.min-w-7 {
  min-width: 1.75rem;
}

.min-w-15 {
  min-width: 3.75rem;
}

.min-w-70 {
  min-width: 17.5rem;
}

.min-w-24 {
  min-width: 6rem;
}

.min-w-30 {
  min-width: 7.5rem;
}

.min-w-60 {
  min-width: 15rem;
}

.min-w-68 {
  min-width: 17rem;
}

.min-w-90 {
  min-width: 22.5rem;
}

.min-h-1px {
  min-height: 1px;
}

.min-h-1 {
  min-height: 0.25rem;
}

.min-h-2 {
  min-height: 0.5rem;
}

.min-h-3 {
  min-height: 0.75rem;
}

.min-h-4 {
  min-height: 1rem;
}

.min-h-6 {
  min-height: 1.5rem;
}

.max-h-5 {
  max-height: 1.25rem;
}

.border-danger {
  border-color: var(--sn-stylekit-danger-color);
}

.border-neutral-contrast-bg {
  border-color: var(--sn-stylekit-neutral-contrast-color);
}

.sn-component .border-r-1px {
  border-right-width: 1px;
}

.sn-component .border-t-1px {
  border-top-width: 1px;
}

.border-2 {
  border-width: 0.5rem;
}

.bg-inverted-default {
  background-color: var(--sn-stylekit-contrast-foreground-color);
}

.color-inverted-default {
  color: var(--sn-stylekit-background-color);
}

.p-1 {
  padding: 0.25rem;
}

.p-8 {
  padding: 2rem;
}

.p-12 {
  padding: 3rem;
}

.pt-1 {
  padding-top: 0.25rem;
}

.pt-1\.5 {
  padding-top: 0.375rem;
}

.pt-2 {
  padding-top: 0.5rem;
}

.pt-3 {
  padding-top: 0.75rem;
}

.pt-6 {
  padding-top: 1.5rem;
}

.pb-0 {
  padding-bottom: 0;
}

.pb-1 {
  padding-bottom: 0.25rem;
}

.pb-2 {
  padding-bottom: 0.5rem;
}

.pb-2\.5 {
  padding-bottom: 0.625rem;
}

.sn-component .px-0 {
  padding-left: 0;
  padding-right: 0;
}

.px-2\.5 {
  padding-left: 0.625rem;
  padding-right: 0.625rem;
}

.px-4 {
  padding-left: 1rem;
  padding-right: 1rem;
}

.sn-component .px-4\.5,
.sn-component .sk-panel .px-4\.5 {
  padding-left: 1.375rem;
  padding-right: 1.375rem;
}

.px-9 {
  padding-left: 2.25rem;
  padding-right: 2.25rem;
}

.px-12 {
  padding-left: 3rem;
  padding-right: 3rem;
}

.py-0\.5 {
  padding-top: 0.125rem;
  padding-bottom: 0.125rem;
}

.sn-component .py-1\.35 {
  padding-top: 0.3375rem;
  padding-bottom: 0.3375rem;
}

.sn-component .py-2\.5 {
  padding-top: 0.625rem;
  padding-bottom: 0.625rem;
}

.py-3\.5 {
  padding-top: 0.875rem;
  padding-bottom: 0.875rem;
}

.py-9 {
  padding-top: 2.25rem;
  padding-bottom: 2.25rem;
}

.select-none {
  user-select: none;
}

.placeholder-dark-red::placeholder {
  @extend .color-dark-red;
}

.placeholder-medium::placeholder {
  font-weight: 500;
}

.top-30\% {
  top: 30%;
}

.top-35\% {
  top: 35%;
}

.top-40\% {
  top: 40%;
}

.-top-0\.25 {
  top: -0.0625rem;
}

.bottom-20\% {
  bottom: 20%;
}

.bottom-25\% {
  bottom: 25%;
}

.bottom-30\% {
  bottom: 30%;
}

.bottom-35\% {
  bottom: 35%;
}

.bottom-40\% {
  bottom: 40%;
}

.left-2 {
  left: 0.5rem;
}

.-left-10 {
  left: -2.5rem;
}

.-left-28 {
  left: -7rem;
}

.-left-16 {
  left: -4rem;
}

.-left-40 {
  left: -10rem;
}

.-left-56 {
  left: -14rem;
}

.right-0 {
  right: 0;
}

.-right-2 {
  right: -0.5rem;
}

.-right-10 {
  right: -2.5rem;
}

.-right-20 {
  right: -5rem;
}

.-right-24 {
  right: -6rem;
}

.-right-44 {
  right: -11rem;
}

.-right-56 {
  right: -14rem;
}

.-translate-x-1\/2 {
  transform: translateX(-50%);
}

.-translate-y-1\/2 {
  transform: translateY(-50%);
}

.translate-x-1\/2 {
  transform: translateX(50%);
}

.-bottom-5 {
  bottom: -1.25rem;
}

.z-index-1 {
  z-index: 1;
}

.-z-index-1 {
  z-index: -1;
}

.sn-component .btn-w-full {
  width: 100%;
}

.sn-component .cursor-not-allowed {
  cursor: not-allowed;
}

.hover\:bg-grey-4:hover {
  background: var(--sn-stylekit-grey-4);
}

.sn-component .spinner-info {
  border-color: var(--sn-stylekit-info-color);
  border-right-color: transparent;
}

@keyframes slide-up {
  0% {
    opacity: 1;
    transform: translateY(0);
  }
  100% {
    opacity: 0;
    transform: translateY(-10px);
  }
}

.slide-up-animation {
  animation: slide-up 0.2s ease;
}

.bottom-100 {
  bottom: 100%;
}

.cursor-auto {
  cursor: auto;
}

.top-1\/2 {
  top: 50%;
}

.top-full {
  top: 100%;
}

.left-2 {
  left: 0.5rem;
}

.left-1\/2 {
  left: 50%;
}

.-translate-1\/2 {
  transform: translate(-50%, -50%);
}

.pseudo-radio-btn {
  @extend .w-4;
  @extend .h-4;
  @extend .border-2;
  @extend .border-solid;
  @extend .rounded-full;
  @extend .relative;
  border-color: var(--sn-stylekit-grey-1);

  &--checked {
    @extend .border-info;
  }
}

.pseudo-radio-btn--checked::after {
  content: '';
  @extend .bg-info;
  @extend .absolute;
  @extend .top-1\/2;
  @extend .left-1\/2;
  @extend .-translate-1\/2;
  @extend .w-2;
  @extend .h-2;
  @extend .rounded-full;
}

.focus\:bg-info:focus {
  @extend .bg-info;
}

.focus\:color-info-contrast:focus {
  @extend .color-info-contrast;
}

.hover\:color-foreground:hover {
  color: var(--sn-stylekit-foreground-color) !important;
}

.sn-component .bg-info-backdrop {
  background-color: var(--sn-stylekit-info-backdrop-color);
}

.focus\:bg-info-backdrop:focus {
  background-color: var(--sn-stylekit-info-backdrop-color);
}

.list-style-none {
  list-style-type: none;
}

.rounded-0\.5 {
  border-radius: 0.125rem;
}

@media screen and (max-width: 480px) {
  .sn-component {
    .xs\:items-start {
      align-items: flex-start;
    }

    .xs\:px-4 {
      padding-left: 1rem;
      padding-right: 1rem;
    }

    .xs\:px-8 {
      padding-left: 2rem;
      padding-right: 2rem;
    }

    .xs\:mb-4 {
      margin-bottom: 1rem;
    }

    .xs\:min-w-auto {
      min-width: auto;
    }

    .xs\:flex-col-reverse {
      flex-flow: column-reverse;
    }

    .xs\:rounded-0 {
      border-radius: 0;
    }
  }
}

.border-info-contrast {
  border-color: var(--sn-stylekit-info-contrast-color);
}

.sn-icon-button {
  &:focus {
    border-color: transparent;
  }

  &.toggled {
    border-color: transparent;
    @extend .bg-info;
    @extend .color-info-contrast;

    &:focus {
      background-color: var(--sn-stylekit-info-color) !important;
      border: none;
    }

    &:hover {
      background-color: var(--sn-stylekit-contrast-background-color) !important;
      @extend .color-info;
      @extend .border-info;
    }

    &:focus:hover {
      background-color: var(--sn-stylekit-contrast-background-color) !important;
    }
  }
}

.sn-button {
  &.normal-focus-brightness {
    &:hover,
    &:focus {
      filter: brightness(100%);
    }
  }
}

@media screen and (max-width: $screen-md-min) {
  .sn-component {
    .md\:hidden {
      display: none;
    }

    .md\:mr-0 {
      margin-right: 0;
    }
  }
}

.flex-shrink-0 {
  flex-shrink: 0;
}

.leading-140\% {
  line-height: 140%;
}

.dimmed {
  opacity: 0.5;
  cursor: default;
  pointer-events: none;
}

.flex-shrink-0 {
  flex-shrink: 0;
}

.last\:hidden:last-child {
  display: none;
}

<<<<<<< HEAD
.shadow-bottom {
  box-shadow: currentcolor 0px -1px 0px 0px inset, currentcolor 0px 1px 0px 0px;
}

.focus\:shadow-inner:focus {
  box-shadow: var(--sn-stylekit-info-color) 1px 1px 0px 0px inset,
    var(--sn-stylekit-info-color) -1px -1px 0px 0px inset;
=======
.bg-note-size-warning {
  background-color: rgba(235, 173, 0, 0.08);
>>>>>>> 7f5f0d9d
}<|MERGE_RESOLUTION|>--- conflicted
+++ resolved
@@ -901,7 +901,6 @@
   display: none;
 }
 
-<<<<<<< HEAD
 .shadow-bottom {
   box-shadow: currentcolor 0px -1px 0px 0px inset, currentcolor 0px 1px 0px 0px;
 }
@@ -909,8 +908,8 @@
 .focus\:shadow-inner:focus {
   box-shadow: var(--sn-stylekit-info-color) 1px 1px 0px 0px inset,
     var(--sn-stylekit-info-color) -1px -1px 0px 0px inset;
-=======
+}
+
 .bg-note-size-warning {
   background-color: rgba(235, 173, 0, 0.08);
->>>>>>> 7f5f0d9d
 }