--- conflicted
+++ resolved
@@ -1188,13 +1188,12 @@
   }
 }
 
-<<<<<<< HEAD
 .line-clamp-1 {
   display: -webkit-box;
   -webkit-box-orient: vertical;
   -webkit-line-clamp: 1;
-=======
+}
+
 .sn-component .flex-row-reverse {
   flex-flow: row-reverse;
->>>>>>> 95d53958
 }