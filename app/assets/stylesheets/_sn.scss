/* Components and utilities that are good candidates for extraction to StyleKit. */

:root {
  --sn-stylekit-grey-2: #f8f9fc;
}

.bg-grey-2 {
  background-color: var(--sn-stylekit-grey-2);
}

.h-90vh {
  height: 90vh;
}

.h-26 {
  width: 6.5rem;
}

.h-33 {
  height: 8.25rem;
}

.hidden {
  display: none;
}

.hover\:underline:hover {
  text-decoration: underline;
}

.sn-icon {
  @extend .h-5;
  @extend .w-5;
  @extend .fill-current;

  &.sn-icon--small {
    @extend .h-3\.5;
    @extend .w-3\.5;
  }
}

.sn-dropdown {
  @extend .bg-default;
  @extend .rounded;
  @extend .box-shadow;

  z-index: $z-index-dropdown-menu;

  &.sn-dropdown--anchor-right {
    right: 0;
  }

  &[data-state='collapsed'] {
    display: none;
  }

  &.sn-dropdown--animated {
    @extend .transition-transform;
    @extend .duration-150;
    @extend .slide-down-animation;
  }

  &.sn-dropdown--small {
    @extend .min-w-40;
  }
}

.sn-dropdown-popover {
  z-index: 3001;

  &[data-reach-listbox-popover] {
    background: var(--sn-stylekit-background-color);
  }
}

.sn-dropdown-button {
  @extend .rounded;
  @extend .px-3\.5;
  @extend .py-1\.75;
  @extend .fit-content;
  @extend .bg-default;
  @extend .text-input;
  @extend .color-text;
  @extend .border-solid;
  @extend .border-gray-300;
  @extend .border-1;
  @extend .min-w-55;
}

.sn-dropdown-button-label {
  @extend .flex;
  @extend .items-center;
}

.sn-dropdown-arrow {
  @extend .flex;

  &.sn-dropdown-arrow-flipped {
    transform: rotate(180deg);
  }
}

/** Lesser specificity will give priority to reach's styles */
[data-reach-custom-checkbox-container].sn-switch {
  @extend .duration-150;
  @extend .ease-out;
  @extend .rounded-full;
  @extend .transition-background;
  @extend .bg-clip-padding;
  @extend .cursor-pointer;
  @extend .border-transparent;
  @extend .w-8;
  @extend .h-4\.5;
  @extend .border-2;
  @extend .border-solid;
  @extend .focus-within\:ring-info;
  @extend .focus-within\:outline-none;
  @extend .focus-within\:border-background;
  box-sizing: content-box;
}

.sn-switch-handle {
  @extend .absolute;
  @extend .block;
  @extend .bg-default;
  @extend .rounded-full;

  @extend .ease-out;
  @extend .transition-transform;
  @extend .duration-150;

  left: 2px;
  @extend .w-3\.5;
  @extend .h-3\.5;
  top: 50%;
  transform: translate(0px, -50%);

  &.sn-switch-handle--right {
    transform: translate(calc(2rem - 1.125rem), -50%);
  }
}

.sn-component .sk-app-bar .sk-app-bar-item {
  justify-content: flex-start;
}

.sn-dropdown-item {
  @extend .flex;
  @extend .items-center;
  @extend .border-0;
  @extend .focus\:inner-ring-info;
  @extend .cursor-pointer;
  @extend .hover\:bg-contrast;
  @extend .color-text;
  @extend .bg-transparent;
  @extend .px-3;
  @extend .py-1\.5;
  @extend .text-left;
  @extend .w-full;

  &.sn-dropdown-item--no-icon {
    @extend .py-2;
  }

  .sn-dropdown-popover & {
    @extend .bg-default;
  }

  &[data-current-nav] {
    color: var(--sn-stylekit-contrast-foreground-color);
    @extend .bg-contrast;
    @extend .hover\:color-text;
  }

  .sn-dropdown-popover &[data-current-selected] {
    background-color: var(--sn-stylekit-info-backdrop-color);
    @extend .color-info;
  }
}

.sn-tag {
  @extend .h-6;
  @extend .bg-contrast;
  @extend .border-0;
  @extend .rounded;
  @extend .text-xs;
  @extend .color-text;
  @extend .py-1;
  @extend .py-2;
  @extend .pr-2;
  @extend .flex;
  @extend .items-center;
  @extend .mt-2;
  @extend .cursor-pointer;
  @extend .hover\:bg-secondary-contrast;
  @extend .focus\:bg-secondary-contrast;
}

.sn-titlebar {
  @extend .w-full;
  @extend .bg-default;
  @extend .h-14;

  @extend .border-bottom-solid;
  @extend .border-b-1;
  @extend .border-gray-300;

  @extend .py-3;
  @extend .px-3;

  @extend .flex;
  @extend .flex-row;
}

.sn-title {
  @extend .font-bold;
}

.ml-0-important {
  margin-left: 0rem !important;
}

.ml-3 {
  margin-left: 0.75rem;
}
.ml-4 {
  margin-left: 1rem;
}

.mr-3 {
  margin-right: 0.75rem;
}

.mr-12 {
  margin-right: 3rem;
}

.my-0\.5 {
  margin-top: 0.125rem;
  margin-bottom: 0.125rem;
}

.my-1\.5 {
  margin-top: 0.375rem;
  margin-bottom: 0.375rem;
}

.my-4 {
  margin-top: 1rem;
  margin-bottom: 1rem;
}

.mt-0 {
  margin-top: 0;
}

.mb-2 {
  margin-bottom: 0.5rem;
}

<<<<<<< HEAD
.max-w-3\/4 {
  max-width: 75%;
}

.max-w-72 {
  max-width: 18rem;
=======
.mb-4 {
  margin-bottom: 1rem;
}

.mb-5 {
  margin-bottom: 1.25rem;
>>>>>>> f9b15262
}

.max-w-89 {
  max-width: 22.25rem;
}

.w-26 {
  width: 6.5rem;
}

.w-92 {
  width: 23rem;
}

.min-w-1 {
  min-width: 0.25rem;
}

.min-w-2 {
  min-width: 0.5rem;
}

.min-w-3 {
  min-width: 0.75rem;
}

.min-w-5 {
  min-width: 1.25rem;
}

.min-w-6 {
  min-width: 1.5rem;
}

.min-w-7 {
  min-width: 1.75rem;
}

.min-w-15 {
  min-width: 3.75rem;
}

<<<<<<< HEAD
.min-w-70 {
  min-width: 17.5rem;
=======
.min-w-24 {
  min-width: 6rem;
}

.min-w-30 {
  min-width: 7.5rem;
}

.min-w-90 {
  min-width: 22.5rem;
>>>>>>> f9b15262
}  

.min-h-1px {
  min-height: 1px;
}

.min-h-1 {
  min-height: 0.25rem;
}

.min-h-2 {
  min-height: 0.5rem;
}

.min-h-3 {
  min-height: 0.75rem;
}

.min-h-4 {
  min-height: 1rem;
}

.min-h-6 {
  min-height: 1.5rem;
}

.max-h-5 {
  max-height: 1.25rem;
}

.border-danger {
  border-color: var(--sn-stylekit-danger-color);
}

.bg-inverted-default {
  background-color: var(--sn-stylekit-contrast-foreground-color);
}

.color-inverted-default {
  color: var(--sn-stylekit-background-color);
}

.p-1 {
  padding: 0.25rem;
}

.p-8 {
  padding: 2rem;
}

.p-12 {
  padding: 3rem;
}

.pt-1 {
  padding-top: 0.25rem;
}

.pt-1\.5 {
  padding-top: 0.375rem;
}

.pt-2 {
  padding-top: 0.5rem;
}

.pt-3 {
  padding-top: 0.75rem;
}

.pt-6 {
  padding-top: 1.5rem;
}

.pb-1 {
  padding-bottom: 0.25rem;
}

.pb-2 {
  padding-bottom: 0.5rem;
}

.pb-2\.5 {
  padding-bottom: 0.625rem;
}

.px-9 {
  padding-left: 2.25rem;
  padding-right: 2.25rem;
}

.px-12 {
  padding-left: 3rem;
  padding-right: 3rem;
}

.sn-component .py-2\.5 {
  padding-top: 0.625rem;
  padding-bottom: 0.625rem;
}

.py-9 {
  padding-top: 2.25rem;
  padding-bottom: 2.25rem;
}

.select-none {
  user-select: none;
}

.placeholder-dark-red::placeholder {
  @extend .color-dark-red;
}

.placeholder-medium::placeholder {
  font-weight: 500;
}

.top-30\% {
  top: 30%;
}

.top-35\% {
  top: 35%;
}

.top-40\% {
  top: 40%;
}

.-top-0\.25 {
  top: -0.0625rem;
}

.bottom-20\% {
  bottom: 20%;
}

.bottom-25\% {
  bottom: 25%;
}

.bottom-30\% {
  bottom: 30%;
}

.bottom-35\% {
  bottom: 35%;
}

.bottom-40\% {
  bottom: 40%;
}

.left-2 {
  left: 0.5rem;
}

.-left-10 {
  left: -2.5rem;
}

.-left-28 {
  left: -7rem;
}

.-left-16 {
  left: -4rem;
}

.-left-40 {
  left: -10rem;
}

.-left-56 {
  left: -14rem;
}

.-right-2 {
  right: -0.5rem;
}

.-right-10 {
  right: -2.5rem;
}

.-right-20 {
  right: -5rem;
}

.-right-24 {
  right: -6rem;
}

.-right-44 {
  right: -11rem;
}

.-right-56 {
  right: -14rem;
}

.-translate-x-1\/2 {
  transform: translateX(-50%);
}

.-translate-y-1\/2 {
  transform: translateY(-50%);
}

.translate-x-1\/2 {
  transform: translateX(50%);
}

.-bottom-5 {
  bottom: -1.25rem;
}

.-z-index-1 {
  z-index: -1;
}
  
.sn-component .btn-w-full {
  width: 100%;
}

.cursor-not-allowed {
  cursor: not-allowed;
}

.hover\:bg-grey-4:hover {
  background: var(--sn-stylekit-grey-4);
}

.sn-component .spinner-info {
  border-color: var(--sn-stylekit-info-color);
  border-right-color: transparent;
}

@keyframes slide-up {
  0% {
    opacity: 1;
    transform: translateY(0);
  }
  100% {
    opacity: 0;
    transform: translateY(-10px);
  }
}

.slide-up-animation {
  animation: slide-up 0.2s ease;
}

.bottom-100 {
  bottom: 100%;
}

.cursor-auto {
  cursor: auto;
}

.top-1\/2 {
  top: 50%;
}

.left-2 {
  left: 0.5rem;
}

.left-1\/2 {
  left: 50%;
}

.-translate-1\/2 {
  transform: translate(-50%, -50%);
}

.pseudo-radio-btn {
  @extend .w-4;
  @extend .h-4;
  @extend .border-2;
  @extend .border-solid;
  @extend .border-info;
  @extend .rounded-full;
  @extend .relative;
}

.pseudo-radio-btn--checked::after {
  content: '';
  @extend .bg-info;
  @extend .absolute;
  @extend .top-1\/2;
  @extend .left-1\/2;
  @extend .-translate-1\/2;
  @extend .w-2;
  @extend .h-2;
  @extend .rounded-full;
}

.focus\:bg-info-backdrop:focus {
  background-color: var(--sn-stylekit-info-backdrop-color);
}

.list-style-none {
  list-style-type: none;
}<|MERGE_RESOLUTION|>--- conflicted
+++ resolved
@@ -258,21 +258,20 @@
   margin-bottom: 0.5rem;
 }
 
-<<<<<<< HEAD
 .max-w-3\/4 {
   max-width: 75%;
 }
 
 .max-w-72 {
   max-width: 18rem;
-=======
+}
+
 .mb-4 {
   margin-bottom: 1rem;
 }
 
 .mb-5 {
   margin-bottom: 1.25rem;
->>>>>>> f9b15262
 }
 
 .max-w-89 {
@@ -315,10 +314,10 @@
   min-width: 3.75rem;
 }
 
-<<<<<<< HEAD
 .min-w-70 {
   min-width: 17.5rem;
-=======
+}  
+
 .min-w-24 {
   min-width: 6rem;
 }
@@ -329,7 +328,6 @@
 
 .min-w-90 {
   min-width: 22.5rem;
->>>>>>> f9b15262
 }  
 
 .min-h-1px {
