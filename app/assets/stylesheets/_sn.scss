/* Components and utilities that are good candidates for extraction to StyleKit. */

:root {
  --sn-stylekit-grey-2: #f8f9fc;
}

.bg-grey-2 {
  background-color: var(--sn-stylekit-grey-2);
}

.h-90vh {
  height: 90vh;
}

.h-26 {
  width: 6.5rem;
}

.h-33 {
  height: 8.25rem;
}

.hidden {
  display: none;
}

.hover\:underline:hover {
  text-decoration: underline;
}

.sn-icon {
  @extend .h-5;
  @extend .w-5;
  @extend .fill-current;

  &.sn-icon--small {
    @extend .h-3\.5;
    @extend .w-3\.5;
  }
}

.sn-dropdown {
  @extend .bg-default;
  @extend .rounded;
  @extend .box-shadow;

  z-index: $z-index-dropdown-menu;

  &.sn-dropdown--anchor-right {
    right: 0;
  }

  &[data-state='collapsed'] {
    display: none;
  }

  &.sn-dropdown--animated {
    @extend .transition-transform;
    @extend .duration-150;
    @extend .slide-down-animation;
  }

  &.sn-dropdown--small {
    @extend .min-w-40;
  }
}

.sn-dropdown-popover {
  z-index: 3001;

  &[data-reach-listbox-popover] {
    background: var(--sn-stylekit-background-color);
  }
}

.sn-dropdown-button {
  @extend .rounded;
  @extend .px-3\.5;
  @extend .py-1\.75;
  @extend .fit-content;
  @extend .bg-default;
  @extend .text-input;
  @extend .color-text;
  @extend .border-solid;
  @extend .border-gray-300;
  @extend .border-1;
  @extend .min-w-55;
}

.sn-dropdown-button-label {
  @extend .flex;
  @extend .items-center;
}

.sn-dropdown-arrow {
  @extend .flex;

  &.sn-dropdown-arrow-flipped {
    transform: rotate(180deg);
  }
}

/** Lesser specificity will give priority to reach's styles */
[data-reach-custom-checkbox-container].sn-switch {
  @extend .duration-150;
  @extend .ease-out;
  @extend .rounded-full;
  @extend .transition-background;
  @extend .bg-clip-padding;
  @extend .cursor-pointer;
  @extend .border-transparent;
  @extend .w-8;
  @extend .h-4\.5;
  @extend .border-2;
  @extend .border-solid;
  @extend .focus-within\:ring-info;
  @extend .focus-within\:outline-none;
  @extend .focus-within\:border-background;
  box-sizing: content-box;
}

.sn-switch-handle {
  @extend .absolute;
  @extend .block;
  @extend .bg-default;
  @extend .rounded-full;

  @extend .ease-out;
  @extend .transition-transform;
  @extend .duration-150;

  left: 2px;
  @extend .w-3\.5;
  @extend .h-3\.5;
  top: 50%;
  transform: translate(0px, -50%);

  &.sn-switch-handle--right {
    transform: translate(calc(2rem - 1.125rem), -50%);
  }
}

.sn-component .sk-app-bar .sk-app-bar-item {
  justify-content: flex-start;
}

.sn-dropdown-item {
  @extend .flex;
  @extend .items-center;
  @extend .border-0;
  @extend .focus\:inner-ring-info;
  @extend .cursor-pointer;
  @extend .hover\:bg-contrast;
  @extend .color-text;
  @extend .bg-transparent;
  @extend .px-3;
  @extend .py-1\.5;
  @extend .text-left;
  @extend .w-full;

  &.sn-dropdown-item--no-icon {
    @extend .py-2;
  }

  .sn-dropdown-popover & {
    @extend .bg-default;
  }

  &[data-current-nav] {
    color: var(--sn-stylekit-contrast-foreground-color);
    @extend .bg-contrast;
    @extend .hover\:color-text;
  }

  .sn-dropdown-popover &[data-current-selected] {
    background-color: var(--sn-stylekit-info-backdrop-color);
    @extend .color-info;
  }
}

.sn-tag {
  @extend .h-6;
  @extend .bg-contrast;
  @extend .border-0;
  @extend .rounded;
  @extend .text-xs;
  @extend .color-text;
  @extend .py-1;
  @extend .py-2;
  @extend .pr-2;
  @extend .flex;
  @extend .items-center;
  @extend .mt-2;
  @extend .cursor-pointer;
  @extend .hover\:bg-secondary-contrast;
  @extend .focus\:bg-secondary-contrast;
}

.sn-titlebar {
  @extend .w-full;
  @extend .bg-default;
  @extend .h-14;

  @extend .border-bottom-solid;
  @extend .border-b-1;
  @extend .border-gray-300;

  @extend .py-3;
  @extend .px-3;

  @extend .flex;
  @extend .flex-row;
}

.sn-title {
  @extend .font-bold;
}

.ml-0-important {
  margin-left: 0rem !important;
}

.ml-3 {
  margin-left: 0.75rem;
}
.ml-4 {
  margin-left: 1rem;
}

.mr-3 {
  margin-right: 0.75rem;
}

.mr-12 {
  margin-right: 3rem;
}

.my-0\.5 {
  margin-top: 0.125rem;
  margin-bottom: 0.125rem;
}

.my-1\.5 {
  margin-top: 0.375rem;
  margin-bottom: 0.375rem;
}

.my-4 {
  margin-top: 1rem;
  margin-bottom: 1rem;
}

.mt-0 {
  margin-top: 0;
}

.mb-2 {
  margin-bottom: 0.5rem;
}

.mb-4 {
  margin-bottom: 1rem;
}

.mb-5 {
  margin-bottom: 1.25rem;
}

.max-w-89 {
  max-width: 22.25rem;
}

.w-26 {
  width: 6.5rem;
}

.w-92 {
  width: 23rem;
}

.min-w-1 {
  min-width: 0.25rem;
}

.min-w-2 {
  min-width: 0.5rem;
}

.min-w-3 {
  min-width: 0.75rem;
}

.min-w-5 {
  min-width: 1.25rem;
}

.min-w-6 {
  min-width: 1.5rem;
}

.min-w-7 {
  min-width: 1.75rem;
}

.min-w-15 {
  min-width: 3.75rem;
}

<<<<<<< HEAD
.min-w-24 {
  min-width: 6rem;
}

.min-w-30 {
  min-width: 7.5rem;
}

.min-w-90 {
  min-width: 22.5rem;
=======
.min-h-1px {
  min-height: 1px;
>>>>>>> 7f1dddf2
}

.min-h-1 {
  min-height: 0.25rem;
}

.min-h-2 {
  min-height: 0.5rem;
}

.min-h-3 {
  min-height: 0.75rem;
}

.min-h-4 {
  min-height: 1rem;
}

.min-h-6 {
  min-height: 1.5rem;
}

.max-h-5 {
  max-height: 1.25rem;
}

.border-danger {
  border-color: var(--sn-stylekit-danger-color);
}

.bg-inverted-default {
  background-color: var(--sn-stylekit-contrast-foreground-color);
}

.color-inverted-default {
  color: var(--sn-stylekit-background-color);
}

.p-1 {
  padding: 0.25rem;
}

.p-8 {
  padding: 2rem;
}

.p-12 {
  padding: 3rem;
}

.pt-1 {
  padding-top: 0.25rem;
}

.pt-1\.5 {
  padding-top: 0.375rem;
}

.pt-2 {
  padding-top: 0.5rem;
}

.pt-3 {
  padding-top: 0.75rem;
}

.pt-6 {
  padding-top: 1.5rem;
}

.pb-1 {
  padding-bottom: 0.25rem;
}

.pb-2 {
  padding-bottom: 0.5rem;
}

.pb-2\.5 {
  padding-bottom: 0.625rem;
}

.px-9 {
  padding-left: 2.25rem;
  padding-right: 2.25rem;
}

.px-12 {
  padding-left: 3rem;
  padding-right: 3rem;
}

.sn-component .py-2\.5 {
  padding-top: 0.625rem;
  padding-bottom: 0.625rem;
}

.py-9 {
  padding-top: 2.25rem;
  padding-bottom: 2.25rem;
}

.select-none {
  user-select: none;
}

.placeholder-dark-red::placeholder {
  @extend .color-dark-red;
}

.placeholder-medium::placeholder {
  font-weight: 500;
}

.top-30\% {
  top: 30%;
}

.top-35\% {
  top: 35%;
}

.top-40\% {
  top: 40%;
}

.-top-0\.25 {
  top: -0.0625rem;
}

.bottom-20\% {
  bottom: 20%;
}

.bottom-25\% {
  bottom: 25%;
}

.bottom-30\% {
  bottom: 30%;
}

.bottom-35\% {
  bottom: 35%;
}

.bottom-40\% {
  bottom: 40%;
}

.left-2 {
  left: 0.5rem;
}

.-left-10 {
  left: -2.5rem;
}

.-left-28 {
  left: -7rem;
}

.-left-16 {
  left: -4rem;
}

.-left-40 {
  left: -10rem;
}

.-left-56 {
  left: -14rem;
}

.-right-2 {
  right: -0.5rem;
}

.-right-10 {
  right: -2.5rem;
}

.-right-20 {
  right: -5rem;
}

.-right-24 {
  right: -6rem;
}

.-right-44 {
  right: -11rem;
}

.-right-56 {
  right: -14rem;
}

.-translate-x-1\/2 {
  transform: translateX(-50%);
}

.-translate-y-1\/2 {
  transform: translateY(-50%);
}

.translate-x-1\/2 {
  transform: translateX(50%);
}

.-bottom-5 {
  bottom: -1.25rem;
}

.-z-index-1 {
  z-index: -1;
}
  
.sn-component .btn-w-full {
  width: 100%;
}

.cursor-not-allowed {
  cursor: not-allowed;
}

.hover\:bg-grey-4:hover {
  background: var(--sn-stylekit-grey-4);
}

.sn-component .spinner-info {
  border-color: var(--sn-stylekit-info-color);
  border-right-color: transparent;
}

@keyframes slide-up {
  0% {
    opacity: 1;
    transform: translateY(0);
  }
  100% {
    opacity: 0;
    transform: translateY(-10px);
  }
}

.slide-up-animation {
  animation: slide-up 0.2s ease;
}

.bottom-100 {
  bottom: 100%;
}

.cursor-auto {
  cursor: auto;
}

.top-1\/2 {
  top: 50%;
}

.left-1\/2 {
  left: 50%;
}

.-translate-1\/2 {
  transform: translate(-50%, -50%);
}

.pseudo-radio-btn {
  @extend .w-4;
  @extend .h-4;
  @extend .border-2;
  @extend .border-solid;
  @extend .border-info;
  @extend .rounded-full;
  @extend .relative;
}

.pseudo-radio-btn--checked::after {
  content: '';
  @extend .bg-info;
  @extend .absolute;
  @extend .top-1\/2;
  @extend .left-1\/2;
  @extend .-translate-1\/2;
  @extend .w-2;
  @extend .h-2;
  @extend .rounded-full;
}

.focus\:bg-info-backdrop:focus {
  background-color: var(--sn-stylekit-info-backdrop-color);
}<|MERGE_RESOLUTION|>--- conflicted
+++ resolved
@@ -306,7 +306,6 @@
   min-width: 3.75rem;
 }
 
-<<<<<<< HEAD
 .min-w-24 {
   min-width: 6rem;
 }
@@ -317,10 +316,10 @@
 
 .min-w-90 {
   min-width: 22.5rem;
-=======
+}  
+
 .min-h-1px {
   min-height: 1px;
->>>>>>> 7f1dddf2
 }
 
 .min-h-1 {
