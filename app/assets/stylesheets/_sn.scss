--- conflicted
+++ resolved
@@ -282,13 +282,12 @@
   min-width: 3.75rem;
 }
 
-<<<<<<< HEAD
 .min-w-70 {
   min-width: 17.5rem;
-=======
+}  
+
 .min-h-1px {
   min-height: 1px;
->>>>>>> 7f1dddf2
 }
 
 .min-h-1 {
