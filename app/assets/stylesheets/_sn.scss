/* Components and utilities that are good candidates for extraction to StyleKit. */

:root {
  --sn-stylekit-grey-2: #f8f9fc;
}

.bg-grey-2 {
  background-color: var(--sn-stylekit-grey-2);
}

.h-90vh {
  height: 90vh;
}

.h-26 {
  width: 6.5rem;
}

.h-33 {
  height: 8.25rem;
}

.hidden {
  display: none;
}

.hover\:underline:hover {
  text-decoration: underline;
}

.sn-icon {
  @extend .h-5;
  @extend .w-5;
  @extend .fill-current;

  &.sn-icon--small {
    @extend .h-3\.5;
    @extend .w-3\.5;
  }
}

.sn-dropdown {
  @extend .bg-default;
  @extend .rounded;
  @extend .box-shadow;

  z-index: $z-index-dropdown-menu;

  &.sn-dropdown--anchor-right {
    right: 0;
  }

  &[data-state='collapsed'] {
    display: none;
  }

  &.sn-dropdown--animated {
    @extend .transition-transform;
    @extend .duration-150;
    @extend .slide-down-animation;
  }

  &.sn-dropdown--small {
    @extend .min-w-40;
  }
}

.sn-dropdown-popover {
  z-index: 3001;

  &[data-reach-listbox-popover] {
    background: var(--sn-stylekit-background-color);
  }
}

.sn-dropdown-button {
  @extend .rounded;
  @extend .px-3\.5;
  @extend .py-1\.75;
  @extend .fit-content;
  @extend .bg-default;
  @extend .text-input;
  @extend .color-text;
  @extend .border-solid;
  @extend .border-gray-300;
  @extend .border-1;
  @extend .min-w-55;
}

.sn-dropdown-button-label {
  @extend .flex;
  @extend .items-center;
}

.sn-dropdown-arrow {
  @extend .flex;

  &.sn-dropdown-arrow-flipped {
    transform: rotate(180deg);
  }
}

/** Lesser specificity will give priority to reach's styles */
[data-reach-custom-checkbox-container].sn-switch {
  @extend .duration-150;
  @extend .ease-out;
  @extend .rounded-full;
  @extend .transition-background;
  @extend .bg-clip-padding;
  @extend .cursor-pointer;
  @extend .border-transparent;
  @extend .w-8;
  @extend .h-4\.5;
  @extend .border-2;
  @extend .border-solid;
  @extend .focus-within\:ring-info;
  @extend .focus-within\:outline-none;
  @extend .focus-within\:border-background;
  box-sizing: content-box;
}

.sn-switch-handle {
  @extend .absolute;
  @extend .block;
  @extend .bg-default;
  @extend .rounded-full;

  @extend .ease-out;
  @extend .transition-transform;
  @extend .duration-150;

  left: 2px;
  @extend .w-3\.5;
  @extend .h-3\.5;
  top: 50%;
  transform: translate(0px, -50%);

  &.sn-switch-handle--right {
    transform: translate(calc(2rem - 1.125rem), -50%);
  }
}

.sn-component .sk-app-bar .sk-app-bar-item {
  justify-content: flex-start;
}

.sn-dropdown-item {
  @extend .flex;
  @extend .items-center;
  @extend .border-0;
  @extend .focus\:inner-ring-info;
  @extend .cursor-pointer;
  @extend .hover\:bg-contrast;
  @extend .color-text;
  @extend .bg-transparent;
  @extend .px-3;
  @extend .py-1\.5;
  @extend .text-left;
  @extend .w-full;

  &.sn-dropdown-item--no-icon {
    @extend .py-2;
  }

  .sn-dropdown-popover & {
    @extend .bg-default;
  }

  &[data-current-nav] {
    color: var(--sn-stylekit-contrast-foreground-color);
    @extend .bg-contrast;
    @extend .hover\:color-text;
  }

  .sn-dropdown-popover &[data-current-selected] {
    background-color: var(--sn-stylekit-info-backdrop-color);
    @extend .color-info;
  }
}

.sn-tag {
  @extend .h-6;
  @extend .bg-contrast;
  @extend .border-0;
  @extend .rounded;
  @extend .text-xs;
  @extend .color-text;
  @extend .py-1;
  @extend .py-2;
  @extend .pr-2;
  @extend .flex;
  @extend .items-center;
  @extend .mt-2;
  @extend .cursor-pointer;
  @extend .hover\:bg-secondary-contrast;
  @extend .focus\:bg-secondary-contrast;
}

.sn-titlebar {
  @extend .w-full;
  @extend .bg-default;
  @extend .h-14;

  @extend .border-bottom-solid;
  @extend .border-b-1;
  @extend .border-gray-300;

  @extend .py-3;
  @extend .px-3;

  @extend .flex;
  @extend .flex-row;
}

.sn-title {
  @extend .font-bold;
}

.ml-0-important {
  margin-left: 0rem !important;
}

.ml-3 {
  margin-left: 0.75rem;
}
.ml-4 {
  margin-left: 1rem;
}

.mr-3 {
  margin-right: 0.75rem;
}

<<<<<<< HEAD
.mr-12 {
  margin-right: 3rem;
}  
=======
.my-0\.5 {
  margin-top: 0.125rem;
  margin-bottom: 0.125rem;
}
>>>>>>> 3953713f

.my-1\.5 {
  margin-top: 0.375rem;
  margin-bottom: 0.375rem;
}

.my-4 {
  margin-top: 1rem;
  margin-bottom: 1rem;
}

.mt-0 {
  margin-top: 0;
}

.mb-2 {
  margin-bottom: 0.5rem;
}

.mb-4 {
  margin-bottom: 1rem;
}

.mb-5 {
  margin-bottom: 1.25rem;
}

.max-w-89 {
  max-width: 22.25rem;
}

.w-26 {
  width: 6.5rem;
}

.w-92 {
  width: 23rem;
}

.min-w-1 {
  min-width: 0.25rem;
}

.min-w-2 {
  min-width: 0.5rem;
}

.min-w-3 {
  min-width: 0.75rem;
}

.min-w-5 {
  min-width: 1.25rem;
}

.min-w-6 {
  min-width: 1.5rem;
}

.min-w-7 {
  min-width: 1.75rem;
}

.min-w-15 {
  min-width: 3.75rem;
}

.min-w-24 {
  min-width: 6rem;
}

.min-w-30 {
  min-width: 7.5rem;
}

.min-w-90 {
  min-width: 22.5rem;
}

.min-h-1 {
  min-height: 0.25rem;
}

.min-h-2 {
  min-height: 0.5rem;
}

.min-h-3 {
  min-height: 0.75rem;
}

.min-h-4 {
  min-height: 1rem;
}

.min-h-6 {
  min-height: 1.5rem;
}

.max-h-5 {
  max-height: 1.25rem;
}

.border-danger {
  border-color: var(--sn-stylekit-danger-color);
}

.bg-inverted-default {
  background-color: var(--sn-stylekit-contrast-foreground-color);
}

.color-inverted-default {
  color: var(--sn-stylekit-background-color);
}

.p-1 {
  padding: 0.25rem;
}

.p-8 {
  padding: 2rem;
}

.p-12 {
  padding: 3rem;
}

.pt-1 {
  padding-top: 0.25rem;
}

.pt-1\.5 {
  padding-top: 0.375rem;
}

.pt-2 {
  padding-top: 0.5rem;
}

.pt-3 {
  padding-top: 0.75rem;
}

.pt-6 {
  padding-top: 1.5rem;
}

.pb-1 {
  padding-bottom: 0.25rem;
}

.pb-2 {
  padding-bottom: 0.5rem;
}

.pb-2\.5 {
  padding-bottom: 0.625rem;
}

.px-9 {
  padding-left: 2.25rem;
  padding-right: 2.25rem;
}

.px-12 {
  padding-left: 3rem;
  padding-right: 3rem;
}

.sn-component .py-2\.5 {
  padding-top: 0.625rem;
  padding-bottom: 0.625rem;
}

.py-9 {
  padding-top: 2.25rem;
  padding-bottom: 2.25rem;
}

.select-none {
  user-select: none;
}

.placeholder-dark-red::placeholder {
  @extend .color-dark-red;
}

.placeholder-medium::placeholder {
  font-weight: 500;
}

.top-30\% {
  top: 30%;
}

.top-35\% {
  top: 35%;
}

.top-40\% {
  top: 40%;
}

.-top-0\.25 {
  top: -0.0625rem;
}

.bottom-20\% {
  bottom: 20%;
}

.bottom-25\% {
  bottom: 25%;
}

.bottom-30\% {
  bottom: 30%;
}

.bottom-35\% {
  bottom: 35%;
}

.bottom-40\% {
  bottom: 40%;
}

.left-2 {
  left: 0.5rem;
}

.-left-10 {
  left: -2.5rem;
}

.-left-28 {
  left: -7rem;
}

.-left-16 {
  left: -4rem;
}

.-left-40 {
  left: -10rem;
}

.-left-56 {
  left: -14rem;
}

.-right-2 {
  right: -0.5rem;
}

.-right-10 {
  right: -2.5rem;
}

.-right-20 {
  right: -5rem;
}

.-right-24 {
  right: -6rem;
}

.-right-44 {
  right: -11rem;
}

.-right-56 {
  right: -14rem;
}

.-translate-x-1\/2 {
  transform: translateX(-50%);
}

.-translate-y-1\/2 {
  transform: translateY(-50%);
}

.translate-x-1\/2 {
  transform: translateX(50%);
}

.-bottom-5 {
  bottom: -1.25rem;
}

.-z-index-1 {
  z-index: -1;
}
  
.sn-component .btn-w-full {
  width: 100%;
}

.cursor-not-allowed {
  cursor: not-allowed;
}

.hover\:bg-grey-4:hover {
  background: var(--sn-stylekit-grey-4);
}

.sn-component .spinner-info {
  border-color: var(--sn-stylekit-info-color);
  border-right-color: transparent;
}

@keyframes slide-up {
  0% {
    opacity: 1;
    transform: translateY(0);
  }
  100% {
    opacity: 0;
    transform: translateY(-10px);
  }
}

.slide-up-animation {
  animation: slide-up 0.2s ease;
}

.bottom-100 {
  bottom: 100%;
}

.cursor-auto {
  cursor: auto;
}<|MERGE_RESOLUTION|>--- conflicted
+++ resolved
@@ -231,16 +231,14 @@
   margin-right: 0.75rem;
 }
 
-<<<<<<< HEAD
 .mr-12 {
   margin-right: 3rem;
-}  
-=======
+}
+
 .my-0\.5 {
   margin-top: 0.125rem;
   margin-bottom: 0.125rem;
 }
->>>>>>> 3953713f
 
 .my-1\.5 {
   margin-top: 0.375rem;
