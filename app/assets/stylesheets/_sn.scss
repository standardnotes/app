--- conflicted
+++ resolved
@@ -1,271 +1,5 @@
 /* Components and utilities that are good candidates for extraction to StyleKit. */
 
-<<<<<<< HEAD
-.border-2 {
-  border-width: 2px;
-}
-
-.border-b-1 {
-  border-bottom-width: 1px;
-}
-
-.border-background {
-  border-color: var(--sn-stylekit-background-color);
-}
-
-.border-transparent {
-  border-color: transparent;
-}
-
-.border-info {
-  border-color: var(--sn-stylekit-info-color);
-}
-
-.border-neutral {
-  border-color: var(--sn-stylekit-neutral-color);
-}
-
-.bg-border {
-  background-color: var(--sn-stylekit-border-color);
-}
-
-.bg-clip-padding {
-  background-clip: padding-box;
-}
-
-.bg-neutral {
-  background-color: var(--sn-stylekit-neutral-color);
-}
-
-.focus-within\:border-background:focus-within {
-  border-color: var(--sn-stylekit-background-color);
-}
-
-.focus\:border-bottom:focus {
-  border-bottom: 2px solid var(--sn-stylekit-info-color);
-}
-
-.grid {
-  display: grid;
-}
-
-.justify-start {
-  justify-content: flex-start;
-}
-
-.my-2 {
-  margin-top: 0.5rem;
-  margin-bottom: 0.5rem;
-}
-
-.ml-1 {
-  margin-left: 0.25rem;
-}
-
-.mr-1 {
-  margin-right: 0.25rem;
-}
-
-.mr-10 {
-  margin-right: 2.5rem;
-}
-
-.-mt-1 {
-  margin-top: -0.25rem;
-}
-
-.-mr-1 {
-  margin-right: -0.25rem;
-}
-
-.-mr-2 {
-  margin-right: -0.5rem;
-}
-
-.py-1 {
-  padding-top: 0.25rem;
-  padding-bottom: 0.25rem;
-}
-
-.pl-1 {
-  padding-left: 0.25rem;
-}
-
-.pr-2 {
-  padding-right: 0.5rem;
-}
-
-.px-1 {
-  padding-left: 0.25rem;
-  padding-right: 0.25rem;
-}
-
-.px-2 {
-  padding-left: 0.5rem;
-  padding-right: 0.5rem;
-}
-
-.py-1\.5 {
-  padding-top: 0.375rem;
-  padding-bottom: 0.375rem;
-}
-
-.py-8 {
-  padding-top: 2rem;
-  padding-bottom: 2rem;
-}
-
-.outline-none {
-  outline: none;
-}
-
-.hidden {
-  display: none;
-}
-
-.color-foreground {
-  color: var(--sn-stylekit-foreground-color);
-}
-
-.color-danger {
-  color: var(--sn-stylekit-danger-color);
-}
-
-.color-info {
-  color: var(--sn-stylekit-info-color);
-}
-
-.ring-info {
-  box-shadow: 0 0 0 2px var(--sn-stylekit-info-color);
-}
-
-.inner-ring-info {
-  box-shadow: inset 0 0 0 2px var(--sn-stylekit-info-color);
-}
-
-.focus\:bg-contrast:focus {
-  @extend .bg-contrast;
-}
-
-.hover\:color-text:hover {
-  @extend .color-text;
-}
-
-.focus\:color-text:focus {
-  @extend .color-text;
-}
-
-.hover\:bg-secondary-contrast:hover {
-  @extend .bg-secondary-contrast;
-}
-
-.focus\:bg-secondary-contrast:focus {
-  @extend .bg-secondary-contrast;
-}
-
-.focus\:inner-ring-info:focus {
-  @extend .inner-ring-info;
-}
-
-.focus\:ring-info:focus {
-  @extend .ring-info;
-}
-
-.focus-within\:ring-info:focus-within {
-  @extend .ring-info;
-}
-
-.text-left {
-  text-align: left;
-}
-
-.text-3xl {
-  font-size: 1.875rem;
-  line-height: 2.25rem;
-}
-
-.w-0 {
-  width: 0;
-}
-
-.w-3\.5 {
-  width: 0.875rem;
-}
-
-.w-5 {
-  width: 1.25rem;
-}
-
-.w-8 {
-  width: 2rem;
-}
-
-.max-w-290px {
-  max-width: 290px;
-}
-
-.max-w-xs {
-  max-width: 20rem;
-}
-
-.max-w-40 {
-  max-width: 10rem;
-}
-
-.min-w-5 {
-  min-width: 1.25rem;
-}
-
-.min-w-40 {
-  min-width: 10rem;
-}
-
-.h-1px {
-  height: 1px;
-}
-
-.h-0 {
-  height: 0;
-}
-
-.h-3\.5 {
-  height: 0.875rem;
-}
-
-.h-4\.5 {
-  height: 1.125rem;
-}
-
-.h-5 {
-  height: 1.25rem;
-}
-
-.h-6 {
-  height: 1.5rem;
-}
-
-.h-7 {
-  height: 1.75rem;
-}
-
-.h-8 {
-  height: 2rem;
-}
-
-.h-9 {
-  height: 2.25rem;
-}
-
-.h-10 {
-  height: 2.5rem;
-}
-
-.h-18 {
-  height: 4.5rem;
-}
-
-=======
->>>>>>> ea090cc2
 .h-90vh {
   height: 90vh;
 }
@@ -323,7 +57,7 @@
   &[data-state='collapsed'] {
     display: none;
   }
-
+  
   &.sn-dropdown--animated {
     @extend .transition-transform;
     @extend .duration-150;
