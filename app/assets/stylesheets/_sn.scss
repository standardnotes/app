/* Components and utilities that are good candidates for extraction to StyleKit. */

:root {
  --sn-stylekit-grey-2: #f8f9fc;
}

.bg-grey-2 {
  background-color: var(--sn-stylekit-grey-2);
}

.h-90vh {
  height: 90vh;
}

.h-26 {
  width: 6.5rem;
}

.h-33 {
  height: 8.25rem;
}

.hidden {
  display: none;
}

.hover\:underline:hover {
  text-decoration: underline;
}

.sn-icon {
  @extend .h-5;
  @extend .w-5;
  @extend .fill-current;

  &.sn-icon--small {
    @extend .h-3\.5;
    @extend .w-3\.5;
  }
}

.sn-dropdown {
  @extend .bg-default;
  @extend .rounded;
  @extend .box-shadow;

  z-index: $z-index-dropdown-menu;

  &.sn-dropdown--anchor-right {
    right: 0;
  }

  &[data-state='collapsed'] {
    display: none;
  }

  &.sn-dropdown--animated {
    @extend .transition-transform;
    @extend .duration-150;
    @extend .slide-down-animation;
  }

  &.sn-dropdown--small {
    @extend .min-w-40;
  }
}

.sn-dropdown-popover {
  z-index: 3001;

  &[data-reach-listbox-popover] {
    background: var(--sn-stylekit-background-color);
  }
}

.sn-dropdown-button {
  @extend .rounded;
  @extend .px-3\.5;
  @extend .py-1\.75;
  @extend .fit-content;
  @extend .bg-default;
  @extend .text-input;
  @extend .color-text;
  @extend .border-solid;
  @extend .border-gray-300;
  @extend .border-1;
  @extend .min-w-55;
}

.sn-dropdown-button-label {
  @extend .flex;
  @extend .items-center;
}

.sn-dropdown-arrow {
  @extend .flex;

  &.sn-dropdown-arrow-flipped {
    transform: rotate(180deg);
  }
}

/** Lesser specificity will give priority to reach's styles */
[data-reach-custom-checkbox-container].sn-switch {
  @extend .duration-150;
  @extend .ease-out;
  @extend .rounded-full;
  @extend .transition-background;
  @extend .bg-clip-padding;
  @extend .cursor-pointer;
  @extend .border-transparent;
  @extend .w-8;
  @extend .h-4\.5;
  @extend .border-2;
  @extend .border-solid;
  @extend .focus-within\:ring-info;
  @extend .focus-within\:outline-none;
  @extend .focus-within\:border-background;
  box-sizing: content-box;
}

.sn-switch-handle {
  @extend .absolute;
  @extend .block;
  @extend .bg-default;
  @extend .rounded-full;

  @extend .ease-out;
  @extend .transition-transform;
  @extend .duration-150;

  left: 2px;
  @extend .w-3\.5;
  @extend .h-3\.5;
  top: 50%;
  transform: translate(0px, -50%);

  &.sn-switch-handle--right {
    transform: translate(calc(2rem - 1.125rem), -50%);
  }
}

.sn-component .sk-app-bar .sk-app-bar-item {
  justify-content: flex-start;
}

.sn-dropdown-item {
  @extend .flex;
  @extend .items-center;
  @extend .border-0;
  @extend .focus\:inner-ring-info;
  @extend .cursor-pointer;
  @extend .hover\:bg-contrast;
  @extend .color-text;
  @extend .bg-transparent;
  @extend .px-3;
  @extend .py-1\.5;
  @extend .text-left;
  @extend .w-full;

  &.sn-dropdown-item--no-icon {
    @extend .py-2;
  }

  .sn-dropdown-popover & {
    @extend .bg-default;
  }

  &[data-current-nav] {
    color: var(--sn-stylekit-contrast-foreground-color);
    @extend .bg-contrast;
    @extend .hover\:color-text;
  }

  .sn-dropdown-popover &[data-current-selected] {
    background-color: var(--sn-stylekit-info-backdrop-color);
    @extend .color-info;
  }
}

.sn-tag {
  @extend .h-6;
  @extend .bg-contrast;
  @extend .border-0;
  @extend .rounded;
  @extend .text-xs;
  @extend .color-text;
  @extend .py-1;
  @extend .py-2;
  @extend .pr-2;
  @extend .flex;
  @extend .items-center;
  @extend .mt-2;
  @extend .cursor-pointer;
  @extend .hover\:bg-secondary-contrast;
  @extend .focus\:bg-secondary-contrast;
}

.sn-titlebar {
  @extend .w-full;
  @extend .bg-default;
  @extend .h-14;

  @extend .border-bottom-solid;
  @extend .border-b-1;
  @extend .border-gray-300;

  @extend .py-3;
  @extend .px-3;

  @extend .flex;
  @extend .flex-row;
}

.sn-title {
  @extend .font-bold;
}

.ml-0-important {
  margin-left: 0rem !important;
}

.ml-3 {
  margin-left: 0.75rem;
}
.ml-4 {
  margin-left: 1rem;
}

.mr-3 {
  margin-right: 0.75rem;
}

.mr-12 {
  margin-right: 3rem;
}

.my-0\.5 {
  margin-top: 0.125rem;
  margin-bottom: 0.125rem;
}

.my-1\.5 {
  margin-top: 0.375rem;
  margin-bottom: 0.375rem;
}

.my-4 {
  margin-top: 1rem;
  margin-bottom: 1rem;
}

.mt-0 {
  margin-top: 0;
}

.mb-2 {
  margin-bottom: 0.5rem;
}

.max-w-3\/4 {
  max-width: 75%;
}

.max-w-72 {
  max-width: 18rem;
}

.mb-4 {
  margin-bottom: 1rem;
}

.mb-5 {
  margin-bottom: 1.25rem;
}

.max-w-89 {
  max-width: 22.25rem;
}

<<<<<<< HEAD
.max-w-200 {
  max-width: 50rem;
=======
.w-26 {
  width: 6.5rem;
>>>>>>> 397e4963
}

.w-92 {
  width: 23rem;
}

.w-200 {
  width: 50rem;
}

.min-w-1 {
  min-width: 0.25rem;
}

.min-w-2 {
  min-width: 0.5rem;
}

.min-w-3 {
  min-width: 0.75rem;
}

.min-w-5 {
  min-width: 1.25rem;
}

.min-w-6 {
  min-width: 1.5rem;
}

.min-w-7 {
  min-width: 1.75rem;
}

.min-w-15 {
  min-width: 3.75rem;
}

.min-w-70 {
  min-width: 17.5rem;
}  

.min-w-24 {
  min-width: 6rem;
}

.min-w-30 {
  min-width: 7.5rem;
}

.min-w-90 {
  min-width: 22.5rem;
}  

.min-h-1px {
  min-height: 1px;
}

.min-h-1 {
  min-height: 0.25rem;
}

.min-h-2 {
  min-height: 0.5rem;
}

.min-h-3 {
  min-height: 0.75rem;
}

.min-h-4 {
  min-height: 1rem;
}

.min-h-6 {
  min-height: 1.5rem;
}

.max-h-5 {
  max-height: 1.25rem;
}

.border-danger {
  border-color: var(--sn-stylekit-danger-color);
}

.bg-inverted-default {
  background-color: var(--sn-stylekit-contrast-foreground-color);
}

.color-inverted-default {
  color: var(--sn-stylekit-background-color);
}

.p-1 {
  padding: 0.25rem;
}

.p-8 {
  padding: 2rem;
}

.p-12 {
  padding: 3rem;
}

.pt-1 {
  padding-top: 0.25rem;
}

.pt-1\.5 {
  padding-top: 0.375rem;
}

.pt-2 {
  padding-top: 0.5rem;
}

.pt-3 {
  padding-top: 0.75rem;
}

.pt-6 {
  padding-top: 1.5rem;
}

.pb-1 {
  padding-bottom: 0.25rem;
}

.pb-2 {
  padding-bottom: 0.5rem;
}

.pb-2\.5 {
  padding-bottom: 0.625rem;
}

.px-9 {
  padding-left: 2.25rem;
  padding-right: 2.25rem;
}

.px-12 {
  padding-left: 3rem;
  padding-right: 3rem;
}

.sn-component .py-2\.5 {
  padding-top: 0.625rem;
  padding-bottom: 0.625rem;
}

.py-9 {
  padding-top: 2.25rem;
  padding-bottom: 2.25rem;
}

.select-none {
  user-select: none;
}

.placeholder-dark-red::placeholder {
  @extend .color-dark-red;
}

.placeholder-medium::placeholder {
  font-weight: 500;
}

.top-30\% {
  top: 30%;
}

.top-35\% {
  top: 35%;
}

.top-40\% {
  top: 40%;
}

.-top-0\.25 {
  top: -0.0625rem;
}

.bottom-20\% {
  bottom: 20%;
}

.bottom-25\% {
  bottom: 25%;
}

.bottom-30\% {
  bottom: 30%;
}

.bottom-35\% {
  bottom: 35%;
}

.bottom-40\% {
  bottom: 40%;
}

.left-2 {
  left: 0.5rem;
}

.-left-10 {
  left: -2.5rem;
}

.-left-28 {
  left: -7rem;
}

.-left-16 {
  left: -4rem;
}

.-left-40 {
  left: -10rem;
}

.-left-56 {
  left: -14rem;
}

.-right-2 {
  right: -0.5rem;
}

.-right-10 {
  right: -2.5rem;
}

.-right-20 {
  right: -5rem;
}

.-right-24 {
  right: -6rem;
}

.-right-44 {
  right: -11rem;
}

.-right-56 {
  right: -14rem;
}

.-translate-x-1\/2 {
  transform: translateX(-50%);
}

.-translate-y-1\/2 {
  transform: translateY(-50%);
}

.translate-x-1\/2 {
  transform: translateX(50%);
}

.-bottom-5 {
  bottom: -1.25rem;
}

.-z-index-1 {
  z-index: -1;
}
  
.sn-component .btn-w-full {
  width: 100%;
}

.cursor-not-allowed {
  cursor: not-allowed;
}

.hover\:bg-grey-4:hover {
  background: var(--sn-stylekit-grey-4);
}

.sn-component .spinner-info {
  border-color: var(--sn-stylekit-info-color);
  border-right-color: transparent;
}

@keyframes slide-up {
  0% {
    opacity: 1;
    transform: translateY(0);
  }
  100% {
    opacity: 0;
    transform: translateY(-10px);
  }
}

.slide-up-animation {
  animation: slide-up 0.2s ease;
}

.bottom-100 {
  bottom: 100%;
}

.cursor-auto {
  cursor: auto;
}

.top-1\/2 {
  top: 50%;
}

.left-2 {
  left: 0.5rem;
}

.left-1\/2 {
  left: 50%;
}

.-translate-1\/2 {
  transform: translate(-50%, -50%);
}

.pseudo-radio-btn {
  @extend .w-4;
  @extend .h-4;
  @extend .border-2;
  @extend .border-solid;
  @extend .border-info;
  @extend .rounded-full;
  @extend .relative;
}

.pseudo-radio-btn--checked::after {
  content: '';
  @extend .bg-info;
  @extend .absolute;
  @extend .top-1\/2;
  @extend .left-1\/2;
  @extend .-translate-1\/2;
  @extend .w-2;
  @extend .h-2;
  @extend .rounded-full;
}

.focus\:bg-info-backdrop:focus {
  background-color: var(--sn-stylekit-info-backdrop-color);
}

.list-style-none {
  list-style-type: none;
}<|MERGE_RESOLUTION|>--- conflicted
+++ resolved
@@ -278,13 +278,12 @@
   max-width: 22.25rem;
 }
 
-<<<<<<< HEAD
+.w-26 {
+  width: 6.5rem;
+}
+
 .max-w-200 {
   max-width: 50rem;
-=======
-.w-26 {
-  width: 6.5rem;
->>>>>>> 397e4963
 }
 
 .w-92 {
@@ -325,7 +324,7 @@
 
 .min-w-70 {
   min-width: 17.5rem;
-}  
+}
 
 .min-w-24 {
   min-width: 6rem;
@@ -337,7 +336,7 @@
 
 .min-w-90 {
   min-width: 22.5rem;
-}  
+}
 
 .min-h-1px {
   min-height: 1px;
@@ -558,7 +557,7 @@
 .-z-index-1 {
   z-index: -1;
 }
-  
+
 .sn-component .btn-w-full {
   width: 100%;
 }
