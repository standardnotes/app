#notes-column.sn-component.section.notes(aria-label='Notes')
  .content
    #notes-title-bar.section-title-bar
      .padded
        .section-title-bar-header
          .title {{self.state.panelTitle}}
          .sk-button.contrast.wide(
            ng-click='self.createNewNote()',
            title='Create a new note in the selected tag'
            )
            .sk-label
              i.icon.ion-plus.add-button
        .filter-section(role='search')
          input#search-bar.filter-bar(
            ng-blur='self.onFilterEnter()',
            ng-change='self.filterTextChanged()',
            ng-keyup='$event.keyCode == 13 && self.onFilterEnter();',
            ng-model='self.state.noteFilter.text',
            placeholder='Search',
            select-on-click='true',
            title='Searches notes in the currently selected tag'
            )
          #search-clear-button(
            ng-click='self.clearFilterText();',
            ng-show='self.state.noteFilter.text'
            ) ✕
      #notes-menu-bar.sn-component
        .sk-app-bar.no-edges
          .left
            .sk-app-bar-item(
              ng-class="{'selected' : self.state.mutable.showMenu}",
              ng-click='self.state.mutable.showMenu = !self.state.mutable.showMenu'
              )
              .sk-app-bar-item-column
                .sk-label
                  | Options
              .sk-app-bar-item-column
                .sk-sublabel {{self.optionsSubtitle()}}
            #notes-options-menu.sk-menu-panel.dropdown-menu(
              ng-show='self.state.mutable.showMenu'
              )
              .sk-menu-panel-header
                .sk-menu-panel-header-title Sort By
                a.info.sk-h5(ng-click='self.toggleReverseSort()')
                  | {{self.state.sortReverse === true ? 'Disable Reverse Sort' : 'Enable Reverse Sort'}}
              menu-row(
                action="self.selectedMenuItem(); self.selectedSortByCreated()"
                circle="self.state.sortBy == 'created_at' && 'success'"
                desc="'Sort notes by newest first'"
                label="'Date Added'"
                )
              menu-row(
                action="self.selectedMenuItem(); self.selectedSortByUpdated()"
                circle="self.state.sortBy == 'client_updated_at' && 'success'"
                desc="'Sort notes with the most recently updated first'"
                label="'Date Modified'"
                )
              menu-row(
                action="self.selectedMenuItem(); self.selectedSortByTitle()"
                circle="self.state.sortBy == 'title' && 'success'"
                desc="'Sort notes alphabetically by their title'"
                label="'Title'"
                )
              .sk-menu-panel-section
                .sk-menu-panel-header
                  .sk-menu-panel-header-title Display
                menu-row(
                  action="self.selectedMenuItem(); self.togglePrefKey('showArchived')"
                  circle="self.state.showArchived ? 'success' : 'danger'"
                  desc=`'Archived notes are usually hidden.
                    You can explicitly show them with this option.'`
                  faded="!self.state.showArchived"
                  label="'Archived Notes'"
                  )
                menu-row(
                  action="self.selectedMenuItem(); self.togglePrefKey('hidePinned')"
                  circle="self.state.hidePinned ? 'danger' : 'success'"
                  desc=`'Pinned notes always appear on top. You can hide them temporarily
                    with this option so you can focus on other notes in the list.'`
                  faded="self.state.hidePinned"
                  label="'Pinned Notes'"
                  )
                menu-row(
                  action="self.selectedMenuItem(); self.togglePrefKey('hideNotePreview')"
                  circle="self.state.hideNotePreview ? 'danger' : 'success'"
                  desc="'Hide the note preview for a more condensed list of notes'"
                  faded="self.state.hideNotePreview"
                  label="'Note Preview'"
                  )
                menu-row(
                  action="self.selectedMenuItem(); self.togglePrefKey('hideDate')"
                  circle="self.state.hideDate ? 'danger' : 'success'"
                  desc="'Hide the date displayed in each row'"
                  faded="self.state.hideDate"
                  label="'Date'"
                  )
                menu-row(
                  action="self.selectedMenuItem(); self.togglePrefKey('hideTags')"
                  circle="self.state.hideTags ? 'danger' : 'success'"
                  desc="'Hide the list of tags associated with each note'"
                  faded="self.state.hideTags"
                  label="'Tags'"
                  )
    .scrollable
      #notes-scrollable.infinite-scroll(
        can-load='true',
        infinite-scroll='self.paginate()',
        threshold='200'
        )
        .note(
<<<<<<< HEAD
=======
          ng-class="{'selected' : self.state.selectedNote == note}",
          ng-click='self.selectNote(note, true)',
>>>>>>> be9287c7
          ng-repeat='note in self.state.renderedNotes track by note.uuid'
          ng-class="{'selected' : self.state.selectedNote == note}"
          ng-click='self.selectNote(note, true)'
        )
          .note-flags(ng-show='note.flags.length > 0')
            .flag(ng-class='flag.class', ng-repeat='flag in note.flags')
              .label {{flag.text}}
          .name(ng-show='note.title')
            | {{note.title}}
          .note-preview(
            ng-if=`
              !self.state.hideNotePreview &&
              !note.content.hidePreview &&
              !note.content.protected`
            )
            .html-preview(
              ng-bind-html='note.content.preview_html',
              ng-show='note.content.preview_html'
              )
            .plain-preview(
              ng-show='!note.content.preview_html && note.content.preview_plain'
              ) {{note.content.preview_plain}}
            .default-preview(
              ng-show='!note.content.preview_html && !note.content.preview_plain'
              ) {{note.text}}
          .date.faded(ng-show='!self.state.hideDate')
            span(ng-show="self.state.sortBy == 'client_updated_at'")
              | Modified {{note.cachedUpdatedAtString || 'Now'}}
            span(ng-show="self.state.sortBy != 'client_updated_at'")
              | {{note.cachedCreatedAtString || 'Now'}}
          .tags-string(ng-show='note.shouldShowTags')
            .faded {{note.savedTagsString || note.tagsString()}}
  panel-resizer(
<<<<<<< HEAD
    collapsable="true" 
    control="self.panelPuppet" 
    default-width="300" 
    hoverable="true" 
    on-resize-finish="self.onPanelResize" 
=======
    collapsable="true"
    control="self.panelController"
    default-width="300"
    hoverable="true"
    on-resize-finish="self.onPanelResize"
>>>>>>> be9287c7
    panel-id="'notes-column'"
    )<|MERGE_RESOLUTION|>--- conflicted
+++ resolved
@@ -108,11 +108,6 @@
         threshold='200'
         )
         .note(
-<<<<<<< HEAD
-=======
-          ng-class="{'selected' : self.state.selectedNote == note}",
-          ng-click='self.selectNote(note, true)',
->>>>>>> be9287c7
           ng-repeat='note in self.state.renderedNotes track by note.uuid'
           ng-class="{'selected' : self.state.selectedNote == note}"
           ng-click='self.selectNote(note, true)'
@@ -146,18 +141,10 @@
           .tags-string(ng-show='note.shouldShowTags')
             .faded {{note.savedTagsString || note.tagsString()}}
   panel-resizer(
-<<<<<<< HEAD
     collapsable="true" 
     control="self.panelPuppet" 
     default-width="300" 
     hoverable="true" 
     on-resize-finish="self.onPanelResize" 
-=======
-    collapsable="true"
-    control="self.panelController"
-    default-width="300"
-    hoverable="true"
-    on-resize-finish="self.onPanelResize"
->>>>>>> be9287c7
     panel-id="'notes-column'"
     )