--- conflicted
+++ resolved
@@ -24,11 +24,7 @@
         %li
           %label{"ng-click" => "ctrl.selectedMenuItem($event); ctrl.toggleArchiveNote()"}
             %i.icon.ion-ios-box
-<<<<<<< HEAD
-            {{ctrl.note.archived ? "Unarcnive" : "Archive"}}
-=======
             {{ctrl.note.archived ? "Unarchive" : "Archive"}}
->>>>>>> d277cfc9
         %li
           %label{"ng-click" => "ctrl.selectedMenuItem($event); ctrl.deleteNote()"}
             %i.icon.ion-trash-b
