.sk-menu-panel-row.row{"ng-attr-title" => "{{desc}}", "ng-click" => "onClick($event)"}
  .sk-menu-panel-column
    .left
<<<<<<< HEAD
      .sk-menu-panel-column{"ng-if" => "circle"}
        .sk-circle.small{"ng-class" => "circle"}
      .sk-menu-panel-column{"ng-class" => "{'faded' : faded || disabled}"}
        .sk-label
=======
      .column{"ng-if" => "circle && (!circleAlign || circleAlign == 'left')"}
        .circle.small{"ng-class" => "circle"}
      .column{"ng-class" => "{'faded' : faded || disabled}"}
        .label
>>>>>>> 140b59e7
          {{label}}
        .sk-sublabel{"ng-if" => "subtitle"}
          {{subtitle}}
        %ng-transclude
    .sk-menu-panel-subrows{"ng-if" => "subRows && subRows.length > 0"}
      %menu-row{"ng-repeat" => "row in subRows", "action" => "row.onClick()",
      "label" => "row.label", "subtitle" => "row.subtitle", "spinner-class" => "row.spinnerClass"}

<<<<<<< HEAD
  .sk-menu-panel-column{"ng-if" => "hasButton"}
    .sk-button{"ng-click" => "clickButton($event)", "ng-class" => "buttonClass"}
      .sk-label {{buttonText}}
=======
  .column{"ng-if" => "circle && circleAlign == 'right'"}
    .circle.small{"ng-class" => "circle"}

  .column{"ng-if" => "hasButton"}
    .button.info{"ng-click" => "clickButton($event)", "ng-class" => "buttonClass"}
      {{buttonText}}
>>>>>>> 140b59e7

  .sk-menu-panel-column{"ng-if" => "spinnerClass"}
    .sk-spinner.small{"ng-class" => "spinnerClass"}<|MERGE_RESOLUTION|>--- conflicted
+++ resolved
@@ -1,17 +1,10 @@
 .sk-menu-panel-row.row{"ng-attr-title" => "{{desc}}", "ng-click" => "onClick($event)"}
   .sk-menu-panel-column
     .left
-<<<<<<< HEAD
-      .sk-menu-panel-column{"ng-if" => "circle"}
+      .sk-menu-panel-column{"ng-if" => "circle && (!circleAlign || circleAlign == 'left')"}
         .sk-circle.small{"ng-class" => "circle"}
       .sk-menu-panel-column{"ng-class" => "{'faded' : faded || disabled}"}
         .sk-label
-=======
-      .column{"ng-if" => "circle && (!circleAlign || circleAlign == 'left')"}
-        .circle.small{"ng-class" => "circle"}
-      .column{"ng-class" => "{'faded' : faded || disabled}"}
-        .label
->>>>>>> 140b59e7
           {{label}}
         .sk-sublabel{"ng-if" => "subtitle"}
           {{subtitle}}
@@ -20,18 +13,12 @@
       %menu-row{"ng-repeat" => "row in subRows", "action" => "row.onClick()",
       "label" => "row.label", "subtitle" => "row.subtitle", "spinner-class" => "row.spinnerClass"}
 
-<<<<<<< HEAD
+  .sk-menu-panel-column{"ng-if" => "circle && circleAlign == 'right'"}
+    .sk-circle.small{"ng-class" => "circle"}
+
   .sk-menu-panel-column{"ng-if" => "hasButton"}
     .sk-button{"ng-click" => "clickButton($event)", "ng-class" => "buttonClass"}
       .sk-label {{buttonText}}
-=======
-  .column{"ng-if" => "circle && circleAlign == 'right'"}
-    .circle.small{"ng-class" => "circle"}
-
-  .column{"ng-if" => "hasButton"}
-    .button.info{"ng-click" => "clickButton($event)", "ng-class" => "buttonClass"}
-      {{buttonText}}
->>>>>>> 140b59e7
 
   .sk-menu-panel-column{"ng-if" => "spinnerClass"}
     .sk-spinner.small{"ng-class" => "spinnerClass"}