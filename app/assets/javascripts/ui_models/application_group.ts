--- conflicted
+++ resolved
@@ -52,15 +52,6 @@
       this.bridge,
       this.enableUnfinishedFeatures,
       this.webSocketUrl
-<<<<<<< HEAD
-    );
-    const appState = new AppState(
-      this.$rootScope,
-      this.$timeout,
-      application,
-      this.bridge
-=======
->>>>>>> 46ee84ce
     );
     const appState = new AppState(application, this.bridge);
     const archiveService = new ArchiveManager(application);
