import { isDev } from '@/utils';
import {
  action,
  computed,
  makeObservable,
  observable,
  runInAction,
} from 'mobx';
import { ApplicationEvent, ContentType, SNItem } from '@standardnotes/snjs';
import { WebApplication } from '@/ui_models/application';
<<<<<<< HEAD
import { SNItem } from '@standardnotes/snjs';
=======
>>>>>>> ea0ca7dc
import { AccountMenuPane } from '@/components/AccountMenu';

type StructuredItemsCount = {
  notes: number;
  tags: number;
  deleted: number;
  archived: number;
};

export class AccountMenuState {
  show = false;
  signingOut = false;
  otherSessionsSignOut = false;
  server: string | undefined = undefined;
  enableServerOption = false;
  notesAndTags: SNItem[] = [];
  isEncryptionEnabled = false;
  encryptionStatusString = '';
  isBackupEncrypted = false;
  showSignIn = false;
  showRegister = false;
  shouldAnimateCloseMenu = false;
  currentPane = AccountMenuPane.GeneralMenu;

  constructor(
    private application: WebApplication,
    private appEventListeners: (() => void)[]
  ) {
    makeObservable(this, {
      show: observable,
      signingOut: observable,
      otherSessionsSignOut: observable,
      server: observable,
      enableServerOption: observable,
      notesAndTags: observable,
      isEncryptionEnabled: observable,
      encryptionStatusString: observable,
      isBackupEncrypted: observable,
      showSignIn: observable,
      showRegister: observable,
      currentPane: observable,
      shouldAnimateCloseMenu: observable,

      setShow: action,
      setShouldAnimateClose: action,
      toggleShow: action,
      setSigningOut: action,
      setIsEncryptionEnabled: action,
      setEncryptionStatusString: action,
      setIsBackupEncrypted: action,
      setOtherSessionsSignOut: action,
      setCurrentPane: action,
      setEnableServerOption: action,
      setServer: action,

      notesAndTagsCount: computed,
    });

    this.addAppLaunchedEventObserver();
    this.streamNotesAndTags();
  }

  addAppLaunchedEventObserver = (): void => {
    this.appEventListeners.push(
      this.application.addEventObserver(async () => {
        runInAction(() => {
          if (isDev && window.devAccountServer) {
            this.setServer(window.devAccountServer);
            this.application.setCustomHost(window.devAccountServer);
          } else {
            this.setServer(this.application.getHost());
          }
        });
      }, ApplicationEvent.Launched)
    );
  };

  streamNotesAndTags = (): void => {
    this.appEventListeners.push(
      this.application.streamItems([ContentType.Note, ContentType.Tag], () => {
        runInAction(() => {
          this.notesAndTags = this.application.getItems([
            ContentType.Note,
            ContentType.Tag,
          ]);
        });
      })
    );
  };

  setShow = (show: boolean): void => {
    this.show = show;
  };

  setShouldAnimateClose = (shouldAnimateCloseMenu: boolean): void => {
    this.shouldAnimateCloseMenu = shouldAnimateCloseMenu;
  };

  closeAccountMenu = (): void => {
    this.setShouldAnimateClose(true);
    setTimeout(() => {
      this.setShow(false);
      this.setShouldAnimateClose(false);
      this.setCurrentPane(AccountMenuPane.GeneralMenu);
    }, 150);
  };

  setSigningOut = (signingOut: boolean): void => {
    this.signingOut = signingOut;
  };

  setServer = (server: string | undefined): void => {
    this.server = server;
  };

  setEnableServerOption = (enableServerOption: boolean): void => {
    this.enableServerOption = enableServerOption;
  };

  setIsEncryptionEnabled = (isEncryptionEnabled: boolean): void => {
    this.isEncryptionEnabled = isEncryptionEnabled;
  };

  setEncryptionStatusString = (encryptionStatusString: string): void => {
    this.encryptionStatusString = encryptionStatusString;
  };

  setIsBackupEncrypted = (isBackupEncrypted: boolean): void => {
    this.isBackupEncrypted = isBackupEncrypted;
  };

  setShowSignIn = (showSignIn: boolean): void => {
    this.showSignIn = showSignIn;
  };

  setShowRegister = (showRegister: boolean): void => {
    this.showRegister = showRegister;
  };

  toggleShow = (): void => {
    if (this.show) {
      this.closeAccountMenu();
    } else {
      this.setShow(true);
    }
  };

  setOtherSessionsSignOut = (otherSessionsSignOut: boolean): void => {
    this.otherSessionsSignOut = otherSessionsSignOut;
  };

  setCurrentPane = (pane: AccountMenuPane): void => {
    this.currentPane = pane;
  };

  get notesAndTagsCount(): number {
    return this.notesAndTags.length;
  }

  get structuredNotesAndTagsCount(): StructuredItemsCount {
    const count: StructuredItemsCount = {
      notes: 0,
      archived: 0,
      deleted: 0,
      tags: 0,
    };
    for (const item of this.notesAndTags) {
      if (item.archived) {
        count.archived++;
      }

      if (item.trashed) {
        count.deleted++;
      }

      if (item.content_type === ContentType.Note) {
        count.notes++;
      }

      if (item.content_type === ContentType.Tag) {
        count.tags++;
      }
    }
    return count;
  }
}<|MERGE_RESOLUTION|>--- conflicted
+++ resolved
@@ -8,10 +8,6 @@
 } from 'mobx';
 import { ApplicationEvent, ContentType, SNItem } from '@standardnotes/snjs';
 import { WebApplication } from '@/ui_models/application';
-<<<<<<< HEAD
-import { SNItem } from '@standardnotes/snjs';
-=======
->>>>>>> ea0ca7dc
 import { AccountMenuPane } from '@/components/AccountMenu';
 
 type StructuredItemsCount = {
