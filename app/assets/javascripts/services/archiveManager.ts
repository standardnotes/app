--- conflicted
+++ resolved
@@ -45,33 +45,10 @@
         blobData,
         `Standard Notes Encrypted Backup and Import File - ${this.formattedDate()}.txt`
       );
-<<<<<<< HEAD
-=======
-      if (encrypted) {
-        this.downloadData(
-          blobData,
-          `Standard Notes Encrypted Backup and Import File - ${this.formattedDate()}.txt`
-        );
-      } else {
-        /** Remove auth/keyParams as they won't be needed to decrypt the file */
-        delete data.auth_params;
-        delete data.keyParams;
-        /** download as zipped plain text files */
-        this.downloadZippedDecryptedItems(data);
-      }
-    };
-
-    if (
-      await this.application.privilegesService!
-        .actionRequiresPrivilege(ProtectedAction.ManageBackups)
-    ) {
-      this.application.presentPrivilegesModal(
-        ProtectedAction.ManageBackups,
-        () => {
-          run();
-        });
->>>>>>> 23459268
     } else {
+      /** Remove auth/keyParams as they won't be needed to decrypt the file */
+      delete data.auth_params;
+      delete data.keyParams;
       /** download as zipped plain text files */
       this.downloadZippedDecryptedItems(data);
     }
