--- conflicted
+++ resolved
@@ -1,8 +1,4 @@
-<<<<<<< HEAD
-import { Sync, SubscriptionWrapper } from '@/preferences/panes/account';
-=======
-import { Credentials, Sync } from '@/preferences/panes/account';
->>>>>>> 6afce843
+import { Sync, SubscriptionWrapper, Credentials  } from '@/preferences/panes/account';
 import { PreferencesPane } from '@/preferences/components';
 import { observer } from 'mobx-react-lite';
 import { WebApplication } from '@/ui_models/application';
