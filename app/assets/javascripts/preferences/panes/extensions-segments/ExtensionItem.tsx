--- conflicted
+++ resolved
@@ -38,67 +38,7 @@
   </div>
 );
 
-<<<<<<< HEAD
 export interface ExtensionItemProps {
-=======
-const RenameExtension: FunctionComponent<{
-  extensionName: string, changeName: (newName: string) => void
-}> = ({ extensionName, changeName }) => {
-  const [isRenaming, setIsRenaming] = useState(false);
-  const [newExtensionName, setNewExtensionName] = useState<string>(extensionName);
-
-  const inputRef = useRef<HTMLInputElement>(null);
-
-  useEffect(() => {
-    if (isRenaming) {
-      inputRef.current!.focus();
-    }
-  }, [inputRef, isRenaming]);
-
-  const startRenaming = () => {
-    setNewExtensionName(extensionName);
-    setIsRenaming(true);
-  };
-
-  const cancelRename = () => {
-    setNewExtensionName(extensionName);
-    setIsRenaming(false);
-  };
-
-  const confirmRename = () => {
-    if (newExtensionName == undefined || newExtensionName === '') {
-      return;
-    }
-    changeName(newExtensionName);
-    setIsRenaming(false);
-  };
-
-  return (
-    <div className="flex flex-row mr-3 items-center">
-      <input
-        ref={inputRef}
-        disabled={!isRenaming}
-        autocomplete='off'
-        className="flex-grow text-base font-bold no-border bg-default px-0 color-text"
-        type="text"
-        value={newExtensionName}
-        onChange={({ target: input }) => setNewExtensionName((input as HTMLInputElement)?.value)}
-      />
-      <div className="min-w-3" />
-      {isRenaming ?
-        <>
-          <a className="pt-1 cursor-pointer" onClick={confirmRename}>Confirm</a>
-          <div className="min-w-3" />
-          <a className="pt-1 cursor-pointer" onClick={cancelRename}>Cancel</a>
-        </> :
-        <a className="pt-1 cursor-pointer" onClick={startRenaming}>Rename</a>
-      }
-    </div>
-  );
-};
-
-export const ExtensionItem: FunctionComponent<{
->>>>>>> 82fc103a
   application: WebApplication,
   extension: SNComponent,
   first: boolean,
@@ -109,9 +49,9 @@
 
 export const ExtensionItem: FunctionComponent<ExtensionItemProps> =
   ({ application, extension, first, uninstall, toggleActivate, latestVersion }) => {
-    const [autoupdateDisabled, setAutoupdateDisabled] = useState(extension.autoupdateDisabled ?? false);
-    const [offlineOnly, setOfflineOnly] = useState(extension.offlineOnly ?? false);
-    const [extensionName, setExtensionName] = useState(extension.name);
+  const [autoupdateDisabled, setAutoupdateDisabled] = useState(extension.autoupdateDisabled ?? false);
+  const [offlineOnly, setOfflineOnly] = useState(extension.offlineOnly ?? false);
+  const [extensionName, setExtensionName] = useState(extension.name);
 
     const toggleAutoupdate = () => {
       const newAutoupdateValue = !autoupdateDisabled;
