import { RoundIconButton } from '@/components/RoundIconButton';
import { TitleBar, Title } from '@/components/TitleBar';
import { FunctionComponent } from 'preact';
import {
  AccountPreferences,
  HelpAndFeedback,
  Listed,
  General,
  Security
} from './panes';
import { observer } from 'mobx-react-lite';
import { Preferences } from './Preferences';
import { PreferencesMenuView } from './PreferencesMenuView';
import { WebApplication } from '@/ui_models/application';
import { MfaProps } from './panes/two-factor-auth/MfaProps';
import { AppState } from '@/ui_models/app_state';
import { useEffect, useMemo } from 'preact/hooks';
import { Extensions } from './panes/Extensions';
import { ExtensionPane } from './panes/ExtensionPane';

interface PreferencesProps extends MfaProps {
  application: WebApplication;
  appState: AppState;
  closePreferences: () => void;
}

const PaneSelector: FunctionComponent<PreferencesProps & { preferences: Preferences }> = observer(
  ({
     preferences,
     appState,
     application,
     mfaProvider,
     userProvider
   }) => {
    switch (preferences.selectedPaneId) {
      case 'general':
        return (
          <General appState={appState} application={application} />
        );
      case 'account':
        return (
          <AccountPreferences
            application={application}
            appState={appState}
          />
        );
      case 'appearance':
        return null;
      case 'security':
        return (
          <Security
            mfaProvider={mfaProvider}
            userProvider={userProvider}
            appState={appState}
            application={application}
          />
        );
      case 'extensions':
        return <Extensions application={application} extensionsLatestVersions={preferences.extensionsLatestVersions} />;
      case 'listed':
        return <Listed application={application} />;
      case 'shortcuts':
        return null;
      case 'accessibility':
        return null;
      case 'get-free-month':
        return null;
      case 'help-feedback':
        return <HelpAndFeedback />;
      default:
        if (preferences.selectedExtension != undefined) {
          return (
            <ExtensionPane
              application={application}
              appState={appState}
              extension={preferences.selectedExtension}
              preferencesMenu={preferences}
            />
          );
        } else {
          return <General appState={appState} application={application} />;
        }
    }
  });

const PreferencesCanvas: FunctionComponent<
  PreferencesProps & { preferences: Preferences }
> = observer((props) => (
  <div className="flex flex-row flex-grow min-h-0 justify-between">
    <PreferencesMenuView preferences={props.preferences} />
    <PaneSelector {...props} />
  </div>
));

export const PreferencesView: FunctionComponent<PreferencesProps> = observer(
  (props) => {
<<<<<<< HEAD
    const { application } = props;
    const preferences = useMemo(() => new Preferences(application), [application]);
=======
    const menu = useMemo(() => new PreferencesMenu(props.appState.enableUnfinishedFeatures), [
      props.appState.enableUnfinishedFeatures
    ]);
>>>>>>> 397e4963

    useEffect(() => {
      preferences.selectPane(props.appState.preferences.currentPane);
      const removeEscKeyObserver = props.application.io.addKeyObserver({
        key: 'Escape',
        onKeyDown: (event) => {
          event.preventDefault();
          props.closePreferences();
        },
      });
      return () => {
        removeEscKeyObserver();
      };
    }, [props, preferences]);

    return (
      <div className="h-full w-full absolute top-left-0 flex flex-col bg-contrast z-index-preferences">
        <TitleBar className="items-center justify-between">
          {/* div is added so flex justify-between can center the title */}
          <div className="h-8 w-8" />
          <Title className="text-lg">Your preferences for Standard Notes</Title>
          <RoundIconButton
            onClick={() => {
              props.closePreferences();
            }}
            type="normal"
            icon="close"
          />
        </TitleBar>
        <PreferencesCanvas {...props} preferences={preferences} />
      </div>
    );
  }
);<|MERGE_RESOLUTION|>--- conflicted
+++ resolved
@@ -6,10 +6,13 @@
   HelpAndFeedback,
   Listed,
   General,
-  Security
+  Security,
 } from './panes';
 import { observer } from 'mobx-react-lite';
-import { Preferences } from './Preferences';
+// Local branch
+// import { Preferences } from './Preferences';
+
+import { PreferencesMenu } from './PreferencesMenu';
 import { PreferencesMenuView } from './PreferencesMenuView';
 import { WebApplication } from '@/ui_models/application';
 import { MfaProps } from './panes/two-factor-auth/MfaProps';
@@ -26,13 +29,13 @@
 
 const PaneSelector: FunctionComponent<PreferencesProps & { preferences: Preferences }> = observer(
   ({
-     preferences,
+     menu,
      appState,
      application,
      mfaProvider,
      userProvider
    }) => {
-    switch (preferences.selectedPaneId) {
+    switch (menu.selectedPaneId) {
       case 'general':
         return (
           <General appState={appState} application={application} />
@@ -68,13 +71,13 @@
       case 'help-feedback':
         return <HelpAndFeedback />;
       default:
-        if (preferences.selectedExtension != undefined) {
+        if (menu.selectedExtension != undefined) {
           return (
             <ExtensionPane
               application={application}
               appState={appState}
-              extension={preferences.selectedExtension}
-              preferencesMenu={preferences}
+              extension={menu.selectedExtension}
+              preferencesMenu={menu}
             />
           );
         } else {
@@ -84,27 +87,29 @@
   });
 
 const PreferencesCanvas: FunctionComponent<
-  PreferencesProps & { preferences: Preferences }
+  PreferencesProps & { menu: PreferencesMenu }
 > = observer((props) => (
   <div className="flex flex-row flex-grow min-h-0 justify-between">
-    <PreferencesMenuView preferences={props.preferences} />
+    <PreferencesMenuView menu={props.menu} />
     <PaneSelector {...props} />
   </div>
 ));
 
 export const PreferencesView: FunctionComponent<PreferencesProps> = observer(
   (props) => {
-<<<<<<< HEAD
+    // On my local branch
+    /*
     const { application } = props;
     const preferences = useMemo(() => new Preferences(application), [application]);
-=======
+    */
+
+    // New, from remote
     const menu = useMemo(() => new PreferencesMenu(props.appState.enableUnfinishedFeatures), [
       props.appState.enableUnfinishedFeatures
     ]);
->>>>>>> 397e4963
 
     useEffect(() => {
-      preferences.selectPane(props.appState.preferences.currentPane);
+      menu.selectPane(props.appState.preferences.currentPane);
       const removeEscKeyObserver = props.application.io.addKeyObserver({
         key: 'Escape',
         onKeyDown: (event) => {
@@ -115,7 +120,7 @@
       return () => {
         removeEscKeyObserver();
       };
-    }, [props, preferences]);
+    }, [props, menu]);
 
     return (
       <div className="h-full w-full absolute top-left-0 flex flex-col bg-contrast z-index-preferences">
@@ -131,7 +136,7 @@
             icon="close"
           />
         </TitleBar>
-        <PreferencesCanvas {...props} preferences={preferences} />
+        <PreferencesCanvas {...props} menu={menu} />
       </div>
     );
   }
