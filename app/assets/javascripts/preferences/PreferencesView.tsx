import { RoundIconButton } from '@/components/RoundIconButton';
import { TitleBar, Title } from '@/components/TitleBar';
import { FunctionComponent } from 'preact';
import {
  AccountPreferences,
  HelpAndFeedback,
  Listed,
  General,
  Security,
} from './panes';
import { observer } from 'mobx-react-lite';
import { PreferencesMenu } from './PreferencesMenu';
import { PreferencesMenuView } from './PreferencesMenuView';
import { WebApplication } from '@/ui_models/application';
import { MfaProps } from './panes/two-factor-auth/MfaProps';
import { AppState } from '@/ui_models/app_state';
<<<<<<< HEAD
import { useEffect, useMemo } from 'preact/hooks';
=======
import { useEffect } from 'preact/hooks';
import { Extensions } from './panes/Extensions';
>>>>>>> 7b6c99d1

interface PreferencesProps extends MfaProps {
  application: WebApplication;
  appState: AppState;
  closePreferences: () => void;
}

const PaneSelector: FunctionComponent<
  PreferencesProps & { menu: PreferencesMenu }
> = observer((props) => {
  switch (props.menu.selectedPaneId) {
    case 'general':
      return (
        <General appState={props.appState} application={props.application} />
      );
    case 'account':
      return (
        <AccountPreferences
          application={props.application}
          appState={props.appState}
        />
      );
    case 'appearance':
      return null;
    case 'security':
      return (
        <Security
          mfaProvider={props.mfaProvider}
          userProvider={props.userProvider}
          appState={props.appState}
          application={props.application}
        />
      );
    case 'extensions':
      return <Extensions application={props.application} />;
    case 'listed':
      return <Listed application={props.application} />;
    case 'shortcuts':
      return null;
    case 'accessibility':
      return null;
    case 'get-free-month':
      return null;
    case 'help-feedback':
      return <HelpAndFeedback />;
  }
});

const PreferencesCanvas: FunctionComponent<
  PreferencesProps & { menu: PreferencesMenu }
> = observer((props) => (
  <div className="flex flex-row flex-grow min-h-0 justify-between">
    <PreferencesMenuView menu={props.menu} />
    <PaneSelector {...props} />
  </div>
));

export const PreferencesView: FunctionComponent<PreferencesProps> = observer(
  (props) => {
    const menu = useMemo(() => new PreferencesMenu(), []);

    useEffect(() => {
      menu.selectPane(props.appState.preferences.currentPane);
      const removeEscKeyObserver = props.application.io.addKeyObserver({
        key: 'Escape',
        onKeyDown: (event) => {
          event.preventDefault();
          props.closePreferences();
        },
      });
      return () => {
        removeEscKeyObserver();
      };
    }, [props, menu]);

    return (
      <div className="h-full w-full absolute top-left-0 flex flex-col bg-contrast z-index-preferences">
        <TitleBar className="items-center justify-between">
          {/* div is added so flex justify-between can center the title */}
          <div className="h-8 w-8" />
          <Title className="text-lg">Your preferences for Standard Notes</Title>
          <RoundIconButton
            onClick={() => {
              props.closePreferences();
            }}
            type="normal"
            icon="close"
          />
        </TitleBar>
        <PreferencesCanvas {...props} menu={menu} />
      </div>
    );
  }
);<|MERGE_RESOLUTION|>--- conflicted
+++ resolved
@@ -14,12 +14,8 @@
 import { WebApplication } from '@/ui_models/application';
 import { MfaProps } from './panes/two-factor-auth/MfaProps';
 import { AppState } from '@/ui_models/app_state';
-<<<<<<< HEAD
 import { useEffect, useMemo } from 'preact/hooks';
-=======
-import { useEffect } from 'preact/hooks';
 import { Extensions } from './panes/Extensions';
->>>>>>> 7b6c99d1
 
 interface PreferencesProps extends MfaProps {
   application: WebApplication;
