--- conflicted
+++ resolved
@@ -81,12 +81,9 @@
 import { QuickSettingsMenuDirective } from './components/QuickSettingsMenu/QuickSettingsMenu';
 import { ComponentViewDirective } from '@/components/ComponentView';
 import { TagsListDirective } from '@/components/TagsList';
-<<<<<<< HEAD
 import { NotesListDirective } from './components/NotesList';
 import { NotesViewDirective } from './components/NotesView';
-=======
 import { PinNoteButtonDirective } from '@/components/PinNoteButton';
->>>>>>> 31c48af0
 
 function reloadHiddenFirefoxTab(): boolean {
   /**
@@ -190,12 +187,9 @@
     .directive('tags', TagsListDirective)
     .directive('preferences', PreferencesDirective)
     .directive('purchaseFlow', PurchaseFlowDirective)
-<<<<<<< HEAD
     .directive('notesView', NotesViewDirective)
-    .directive('notesList', NotesListDirective);
-=======
+    .directive('notesList', NotesListDirective)
     .directive('pinNoteButton', PinNoteButtonDirective);
->>>>>>> 31c48af0
 
   // Filters
   angular.module('app').filter('trusted', ['$sce', trusted]);
