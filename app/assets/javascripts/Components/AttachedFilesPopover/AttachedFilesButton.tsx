import { WebApplication } from '@/Application/Application'
import { ViewControllerManager } from '@/Services/ViewControllerManager'
import { MENU_MARGIN_FROM_APP_BORDER } from '@/Constants/Constants'
import { Disclosure, DisclosureButton, DisclosurePanel } from '@reach/disclosure'
import VisuallyHidden from '@reach/visually-hidden'
import { observer } from 'mobx-react-lite'
import { FunctionComponent, useCallback, useEffect, useRef, useState } from 'react'
import Icon from '@/Components/Icon/Icon'
import { useCloseOnBlur } from '@/Hooks/useCloseOnBlur'
import { ContentType, FileItem, SNNote } from '@standardnotes/snjs'
import { addToast, ToastType } from '@standardnotes/stylekit'
import { StreamingFileReader } from '@standardnotes/filepicker'
import AttachedFilesPopover from './AttachedFilesPopover'
import { usePremiumModal } from '@/Hooks/usePremiumModal'
import { PopoverTabs } from './PopoverTabs'
import { isHandlingFileDrag } from '@/Utils/DragTypeCheck'

type Props = {
  application: WebApplication
  viewControllerManager: ViewControllerManager
  onClickPreprocessing?: () => Promise<void>
}

const AttachedFilesButton: FunctionComponent<Props> = ({
  application,
  viewControllerManager,
  onClickPreprocessing,
}: Props) => {
  const premiumModal = usePremiumModal()
  const note: SNNote | undefined = viewControllerManager.notesController.firstSelectedNote

  const [open, setOpen] = useState(false)
  const [position, setPosition] = useState({
    top: 0,
    right: 0,
  })
  const [maxHeight, setMaxHeight] = useState<number | 'auto'>('auto')
  const buttonRef = useRef<HTMLButtonElement>(null)
  const panelRef = useRef<HTMLDivElement>(null)
  const containerRef = useRef<HTMLDivElement>(null)
  const [closeOnBlur, keepMenuOpen] = useCloseOnBlur(containerRef, setOpen)

  useEffect(() => {
    if (viewControllerManager.filePreviewModalController.isOpen) {
      keepMenuOpen(true)
    } else {
      keepMenuOpen(false)
    }
  }, [viewControllerManager.filePreviewModalController.isOpen, keepMenuOpen])

  const [currentTab, setCurrentTab] = useState(PopoverTabs.AttachedFiles)
  const [allFiles, setAllFiles] = useState<FileItem[]>([])
  const [attachedFiles, setAttachedFiles] = useState<FileItem[]>([])
  const attachedFilesCount = attachedFiles.length

  useEffect(() => {
    const unregisterFileStream = application.streamItems(ContentType.File, () => {
      setAllFiles(application.items.getDisplayableFiles())
      if (note) {
        setAttachedFiles(application.items.getFilesForNote(note))
      }
    })

    return () => {
      unregisterFileStream()
    }
  }, [application, note])

  const toggleAttachedFilesMenu = useCallback(async () => {
    const rect = buttonRef.current?.getBoundingClientRect()
    if (rect) {
      const { clientHeight } = document.documentElement
      const footerElementRect = document.getElementById('footer-bar')?.getBoundingClientRect()
      const footerHeightInPx = footerElementRect?.height

      if (footerHeightInPx) {
        setMaxHeight(clientHeight - rect.bottom - footerHeightInPx - MENU_MARGIN_FROM_APP_BORDER)
      }

      setPosition({
        top: rect.bottom,
        right: document.body.clientWidth - rect.right,
      })

      const newOpenState = !open
      if (newOpenState && onClickPreprocessing) {
        await onClickPreprocessing()
      }

      setOpen(newOpenState)
    }
  }, [onClickPreprocessing, open])

  const prospectivelyShowFilesPremiumModal = useCallback(() => {
    if (!viewControllerManager.featuresController.hasFiles) {
      premiumModal.activate('Files')
    }
  }, [viewControllerManager.featuresController.hasFiles, premiumModal])

  const toggleAttachedFilesMenuWithEntitlementCheck = useCallback(async () => {
    prospectivelyShowFilesPremiumModal()

    await toggleAttachedFilesMenu()
  }, [toggleAttachedFilesMenu, prospectivelyShowFilesPremiumModal])

<<<<<<< HEAD
=======
  const deleteFile = async (file: FileItem) => {
    const shouldDelete = await confirmDialog({
      text: `Are you sure you want to permanently delete "${file.name}"?`,
      confirmButtonStyle: 'danger',
    })
    if (shouldDelete) {
      const deletingToastId = addToast({
        type: ToastType.Loading,
        message: `Deleting file "${file.name}"...`,
      })
      await application.files.deleteFile(file)
      addToast({
        type: ToastType.Success,
        message: `Deleted file "${file.name}"`,
      })
      dismissToast(deletingToastId)
    }
  }

  const downloadFile = async (file: FileItem) => {
    viewControllerManager.filesController.downloadFile(file).catch(console.error)
  }

>>>>>>> a87e3b98
  const attachFileToNote = useCallback(
    async (file: FileItem) => {
      if (!note) {
        addToast({
          type: ToastType.Error,
          message: 'Could not attach file because selected note was deleted',
        })
        return
      }

      await application.items.associateFileWithNote(file, note)
    },
    [application.items, note],
  )

<<<<<<< HEAD
=======
  const detachFileFromNote = async (file: FileItem) => {
    if (!note) {
      addToast({
        type: ToastType.Error,
        message: 'Could not attach file because selected note was deleted',
      })
      return
    }
    await application.items.disassociateFileWithNote(file, note)
  }

  const toggleFileProtection = async (file: FileItem) => {
    let result: FileItem | undefined
    if (file.protected) {
      keepMenuOpen(true)
      result = await application.mutator.unprotectFile(file)
      keepMenuOpen(false)
      buttonRef.current?.focus()
    } else {
      result = await application.mutator.protectFile(file)
    }
    const isProtected = result ? result.protected : file.protected
    return isProtected
  }

  const authorizeProtectedActionForFile = async (file: FileItem, challengeReason: ChallengeReason) => {
    const authorizedFiles = await application.protections.authorizeProtectedActionForItems([file], challengeReason)
    const isAuthorized = authorizedFiles.length > 0 && authorizedFiles.includes(file)
    return isAuthorized
  }

  const renameFile = async (file: FileItem, fileName: string) => {
    await application.items.renameFile(file, fileName)
  }

  const handleFileAction = async (action: PopoverFileItemAction) => {
    const file = action.type !== PopoverFileItemActionType.RenameFile ? action.payload : action.payload.file
    let isAuthorizedForAction = true

    if (file.protected && action.type !== PopoverFileItemActionType.ToggleFileProtection) {
      keepMenuOpen(true)
      isAuthorizedForAction = await authorizeProtectedActionForFile(file, ChallengeReason.AccessProtectedFile)
      keepMenuOpen(false)
      buttonRef.current?.focus()
    }

    if (!isAuthorizedForAction) {
      return false
    }

    switch (action.type) {
      case PopoverFileItemActionType.AttachFileToNote:
        await attachFileToNote(file)
        break
      case PopoverFileItemActionType.DetachFileToNote:
        await detachFileFromNote(file)
        break
      case PopoverFileItemActionType.DeleteFile:
        await deleteFile(file)
        break
      case PopoverFileItemActionType.DownloadFile:
        await downloadFile(file)
        break
      case PopoverFileItemActionType.ToggleFileProtection: {
        const isProtected = await toggleFileProtection(file)
        action.callback(isProtected)
        break
      }
      case PopoverFileItemActionType.RenameFile:
        await renameFile(file, action.payload.name)
        break
      case PopoverFileItemActionType.PreviewFile: {
        keepMenuOpen(true)
        const otherFiles = currentTab === PopoverTabs.AllFiles ? allFiles : attachedFiles
        viewControllerManager.filePreviewModalController.activate(
          file,
          otherFiles.filter((file) => !file.protected),
        )
        break
      }
    }

    if (
      action.type !== PopoverFileItemActionType.DownloadFile &&
      action.type !== PopoverFileItemActionType.PreviewFile
    ) {
      application.sync.sync().catch(console.error)
    }

    return true
  }

>>>>>>> a87e3b98
  const [isDraggingFiles, setIsDraggingFiles] = useState(false)
  const dragCounter = useRef(0)

  const handleDrag = useCallback(
    (event: DragEvent) => {
      if (isHandlingFileDrag(event, application)) {
        event.preventDefault()
        event.stopPropagation()
      }
    },
    [application],
  )

  const handleDragIn = useCallback(
    (event: DragEvent) => {
      if (!isHandlingFileDrag(event, application)) {
        return
      }

      event.preventDefault()
      event.stopPropagation()

      switch ((event.target as HTMLElement).id) {
        case PopoverTabs.AllFiles:
          setCurrentTab(PopoverTabs.AllFiles)
          break
        case PopoverTabs.AttachedFiles:
          setCurrentTab(PopoverTabs.AttachedFiles)
          break
      }

      dragCounter.current = dragCounter.current + 1

      if (event.dataTransfer?.items.length) {
        setIsDraggingFiles(true)
        if (!open) {
          toggleAttachedFilesMenu().catch(console.error)
        }
      }
    },
    [open, toggleAttachedFilesMenu, application],
  )

  const handleDragOut = useCallback(
    (event: DragEvent) => {
      if (!isHandlingFileDrag(event, application)) {
        return
      }

      event.preventDefault()
      event.stopPropagation()

      dragCounter.current = dragCounter.current - 1

      if (dragCounter.current > 0) {
        return
      }

      setIsDraggingFiles(false)
    },
    [application],
  )

  const handleDrop = useCallback(
    (event: DragEvent) => {
      if (!isHandlingFileDrag(event, application)) {
        return
      }

      event.preventDefault()
      event.stopPropagation()

      setIsDraggingFiles(false)

      if (!viewControllerManager.featuresController.hasFiles) {
        prospectivelyShowFilesPremiumModal()
        return
      }

      if (event.dataTransfer?.items.length) {
        Array.from(event.dataTransfer.items).forEach(async (item) => {
          const fileOrHandle = StreamingFileReader.available()
            ? ((await item.getAsFileSystemHandle()) as FileSystemFileHandle)
            : item.getAsFile()

          if (!fileOrHandle) {
            return
          }

          const uploadedFiles = await viewControllerManager.filesController.uploadNewFile(fileOrHandle)

          if (!uploadedFiles) {
            return
          }

          if (currentTab === PopoverTabs.AttachedFiles) {
            uploadedFiles.forEach((file) => {
              attachFileToNote(file).catch(console.error)
            })
          }
        })

        event.dataTransfer.clearData()
        dragCounter.current = 0
      }
    },
    [
      viewControllerManager.filesController,
      viewControllerManager.featuresController.hasFiles,
      attachFileToNote,
      currentTab,
      application,
      prospectivelyShowFilesPremiumModal,
    ],
  )

  useEffect(() => {
    window.addEventListener('dragenter', handleDragIn)
    window.addEventListener('dragleave', handleDragOut)
    window.addEventListener('dragover', handleDrag)
    window.addEventListener('drop', handleDrop)

    return () => {
      window.removeEventListener('dragenter', handleDragIn)
      window.removeEventListener('dragleave', handleDragOut)
      window.removeEventListener('dragover', handleDrag)
      window.removeEventListener('drop', handleDrop)
    }
  }, [handleDragIn, handleDrop, handleDrag, handleDragOut])

  return (
    <div ref={containerRef}>
      <Disclosure open={open} onChange={toggleAttachedFilesMenuWithEntitlementCheck}>
        <DisclosureButton
          onKeyDown={(event) => {
            if (event.key === 'Escape') {
              setOpen(false)
            }
          }}
          ref={buttonRef}
          className={`sn-icon-button border-contrast ${attachedFilesCount > 0 ? 'py-1 px-3' : ''}`}
          onBlur={closeOnBlur}
        >
          <VisuallyHidden>Attached files</VisuallyHidden>
          <Icon type="attachment-file" className="block" />
          {attachedFilesCount > 0 && <span className="ml-2">{attachedFilesCount}</span>}
        </DisclosureButton>
        <DisclosurePanel
          onKeyDown={(event) => {
            if (event.key === 'Escape') {
              setOpen(false)
              buttonRef.current?.focus()
            }
          }}
          ref={panelRef}
          style={{
            ...position,
            maxHeight,
          }}
          className="sn-dropdown sn-dropdown--animated min-w-80 max-h-120 max-w-xs flex flex-col overflow-y-auto fixed"
          onBlur={closeOnBlur}
        >
          {open && (
            <AttachedFilesPopover
              application={application}
              viewControllerManager={viewControllerManager}
              attachedFiles={attachedFiles}
              allFiles={allFiles}
              closeOnBlur={closeOnBlur}
              currentTab={currentTab}
              isDraggingFiles={isDraggingFiles}
              setCurrentTab={setCurrentTab}
            />
          )}
        </DisclosurePanel>
      </Disclosure>
    </div>
  )
}

export default observer(AttachedFilesButton)<|MERGE_RESOLUTION|>--- conflicted
+++ resolved
@@ -103,32 +103,6 @@
     await toggleAttachedFilesMenu()
   }, [toggleAttachedFilesMenu, prospectivelyShowFilesPremiumModal])
 
-<<<<<<< HEAD
-=======
-  const deleteFile = async (file: FileItem) => {
-    const shouldDelete = await confirmDialog({
-      text: `Are you sure you want to permanently delete "${file.name}"?`,
-      confirmButtonStyle: 'danger',
-    })
-    if (shouldDelete) {
-      const deletingToastId = addToast({
-        type: ToastType.Loading,
-        message: `Deleting file "${file.name}"...`,
-      })
-      await application.files.deleteFile(file)
-      addToast({
-        type: ToastType.Success,
-        message: `Deleted file "${file.name}"`,
-      })
-      dismissToast(deletingToastId)
-    }
-  }
-
-  const downloadFile = async (file: FileItem) => {
-    viewControllerManager.filesController.downloadFile(file).catch(console.error)
-  }
-
->>>>>>> a87e3b98
   const attachFileToNote = useCallback(
     async (file: FileItem) => {
       if (!note) {
@@ -144,101 +118,6 @@
     [application.items, note],
   )
 
-<<<<<<< HEAD
-=======
-  const detachFileFromNote = async (file: FileItem) => {
-    if (!note) {
-      addToast({
-        type: ToastType.Error,
-        message: 'Could not attach file because selected note was deleted',
-      })
-      return
-    }
-    await application.items.disassociateFileWithNote(file, note)
-  }
-
-  const toggleFileProtection = async (file: FileItem) => {
-    let result: FileItem | undefined
-    if (file.protected) {
-      keepMenuOpen(true)
-      result = await application.mutator.unprotectFile(file)
-      keepMenuOpen(false)
-      buttonRef.current?.focus()
-    } else {
-      result = await application.mutator.protectFile(file)
-    }
-    const isProtected = result ? result.protected : file.protected
-    return isProtected
-  }
-
-  const authorizeProtectedActionForFile = async (file: FileItem, challengeReason: ChallengeReason) => {
-    const authorizedFiles = await application.protections.authorizeProtectedActionForItems([file], challengeReason)
-    const isAuthorized = authorizedFiles.length > 0 && authorizedFiles.includes(file)
-    return isAuthorized
-  }
-
-  const renameFile = async (file: FileItem, fileName: string) => {
-    await application.items.renameFile(file, fileName)
-  }
-
-  const handleFileAction = async (action: PopoverFileItemAction) => {
-    const file = action.type !== PopoverFileItemActionType.RenameFile ? action.payload : action.payload.file
-    let isAuthorizedForAction = true
-
-    if (file.protected && action.type !== PopoverFileItemActionType.ToggleFileProtection) {
-      keepMenuOpen(true)
-      isAuthorizedForAction = await authorizeProtectedActionForFile(file, ChallengeReason.AccessProtectedFile)
-      keepMenuOpen(false)
-      buttonRef.current?.focus()
-    }
-
-    if (!isAuthorizedForAction) {
-      return false
-    }
-
-    switch (action.type) {
-      case PopoverFileItemActionType.AttachFileToNote:
-        await attachFileToNote(file)
-        break
-      case PopoverFileItemActionType.DetachFileToNote:
-        await detachFileFromNote(file)
-        break
-      case PopoverFileItemActionType.DeleteFile:
-        await deleteFile(file)
-        break
-      case PopoverFileItemActionType.DownloadFile:
-        await downloadFile(file)
-        break
-      case PopoverFileItemActionType.ToggleFileProtection: {
-        const isProtected = await toggleFileProtection(file)
-        action.callback(isProtected)
-        break
-      }
-      case PopoverFileItemActionType.RenameFile:
-        await renameFile(file, action.payload.name)
-        break
-      case PopoverFileItemActionType.PreviewFile: {
-        keepMenuOpen(true)
-        const otherFiles = currentTab === PopoverTabs.AllFiles ? allFiles : attachedFiles
-        viewControllerManager.filePreviewModalController.activate(
-          file,
-          otherFiles.filter((file) => !file.protected),
-        )
-        break
-      }
-    }
-
-    if (
-      action.type !== PopoverFileItemActionType.DownloadFile &&
-      action.type !== PopoverFileItemActionType.PreviewFile
-    ) {
-      application.sync.sync().catch(console.error)
-    }
-
-    return true
-  }
-
->>>>>>> a87e3b98
   const [isDraggingFiles, setIsDraggingFiles] = useState(false)
   const dragCounter = useRef(0)
 
@@ -404,7 +283,7 @@
           {open && (
             <AttachedFilesPopover
               application={application}
-              viewControllerManager={viewControllerManager}
+              filesController={viewControllerManager.filesController}
               attachedFiles={attachedFiles}
               allFiles={allFiles}
               closeOnBlur={closeOnBlur}
