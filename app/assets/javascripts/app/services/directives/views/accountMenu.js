class AccountMenu {

  constructor() {
    this.restrict = "E";
    this.templateUrl = "frontend/directives/account-menu.html";
    this.scope = {
      "onSuccessfulAuth" : "&"
    };
  }

  controller($scope, authManager, modelManager, syncManager, dbManager, passcodeManager, $timeout, storageManager) {
    'ngInject';

    $scope.formData = {mergeLocal: true, url: syncManager.serverURL, ephemeral: false};
    $scope.user = authManager.user;
    $scope.server = syncManager.serverURL;

    $scope.syncStatus = syncManager.syncStatus;

    $scope.encryptionKey = function() {
      return authManager.keys().mk;
    }

    $scope.authKey = function() {
      return authManager.keys().ak;
    }

    $scope.serverPassword = function() {
      return syncManager.serverPassword;
    }

    $scope.dashboardURL = function() {
      return `${$scope.server}/dashboard/#server=${$scope.server}&id=${encodeURIComponent($scope.user.email)}&pw=${$scope.serverPassword()}`;
    }

    $scope.newPasswordData = {};

    $scope.showPasswordChangeForm = function() {
      $scope.newPasswordData.showForm = true;
    }

    $scope.submitPasswordChange = function() {

      if($scope.newPasswordData.newPassword != $scope.newPasswordData.newPasswordConfirmation) {
        alert("Your new password does not match its confirmation.");
        $scope.newPasswordData.status = null;
        return;
      }

      var email = $scope.user.email;
      if(!email) {
        alert("We don't have your email stored. Please log out then log back in to fix this issue.");
        $scope.newPasswordData.status = null;
        return;
      }

      $scope.newPasswordData.status = "Generating New Keys...";
      $scope.newPasswordData.showForm = false;

      // perform a sync beforehand to pull in any last minutes changes before we change the encryption key (and thus cant decrypt new changes)
      syncManager.sync(function(response){
        authManager.changePassword(email, $scope.newPasswordData.newPassword, function(response){
          if(response.error) {
            alert("There was an error changing your password. Please try again.");
            $scope.newPasswordData.status = null;
            return;
          }

          // re-encrypt all items
          $scope.newPasswordData.status = "Re-encrypting all items with your new key...";

          modelManager.setAllItemsDirty();
          syncManager.sync(function(response){
            if(response.error) {
              alert("There was an error re-encrypting your items. Your password was changed, but not all your items were properly re-encrypted and synced. You should try syncing again. If all else fails, you should restore your notes from backup.")
              return;
            }
            $scope.newPasswordData.status = "Successfully changed password and re-encrypted all items.";
            $timeout(function(){
              alert("Your password has been changed, and your items successfully re-encrypted and synced. You must sign out of all other signed in applications and sign in again, or else you may corrupt your data.")
              $scope.newPasswordData = {};
            }, 1000)
          });
        })
      })
    }

    $scope.submitAuthForm = function() {
      if($scope.formData.showLogin) {
        $scope.login();
      } else {
        $scope.register();
      }
    }

    $scope.login = function() {
      $scope.formData.status = "Generating Login Keys...";
      $timeout(function(){
        authManager.login($scope.formData.url, $scope.formData.email, $scope.formData.user_password, $scope.formData.ephemeral, function(response){
          if(!response || response.error) {
            $scope.formData.status = null;
            var error = response ? response.error : {message: "An unknown error occured."}
            if(!response || (response && !response.didDisplayAlert)) {
              alert(error.message);
            }
          } else {
            $scope.onAuthSuccess();
          }
        });
      })
    }

    $scope.register = function() {
      let confirmation = $scope.formData.password_conf;
      if(confirmation !== $scope.formData.user_password) {
        alert("The two passwords you entered do not match. Please try again.");
        return;
      }

      $scope.formData.confirmPassword = false;
      $scope.formData.status = "Generating Account Keys...";

      $timeout(function(){
        authManager.register($scope.formData.url, $scope.formData.email, $scope.formData.user_password, $scope.formData.ephemeral ,function(response){
          if(!response || response.error) {
            $scope.formData.status = null;
            var error = response ? response.error : {message: "An unknown error occured."}
            alert(error.message);
          } else {
            $scope.onAuthSuccess();
          }
        });
      })
    }

    $scope.mergeLocalChanged = function() {
      if(!$scope.formData.mergeLocal) {
        if(!confirm("Unchecking this option means any of the notes you have written while you were signed out will be deleted. Are you sure you want to discard these notes?")) {
          $scope.formData.mergeLocal = true;
        }
      }
    }

    $scope.onAuthSuccess = function() {
      var block = function() {
        $timeout(function(){
          $scope.onSuccessfulAuth()();
          syncManager.sync();
        })
      }

      if($scope.formData.mergeLocal) {
        syncManager.markAllItemsDirtyAndSaveOffline(function(){
          block();
        }, true)
      } else {
        modelManager.resetLocalMemory();
        storageManager.clearAllModels(function(){
          block();
        })
      }
    }

    $scope.destroyLocalData = function() {
      if(!confirm("Are you sure you want to end your session? This will delete all local items and extensions.")) {
        return;
      }

      authManager.signOut();
      syncManager.destroyLocalData(function(){
        window.location.reload();
      })
    }

    /* Import/Export */

    $scope.archiveFormData = {encrypted: $scope.user ? true : false};
    $scope.user = authManager.user;

    $scope.submitImportPassword = function() {
      $scope.performImport($scope.importData.data, $scope.importData.password);
    }

    $scope.performImport = function(data, password) {
      $scope.importData.loading = true;
      // allow loading indicator to come up with timeout
      $timeout(function(){
        $scope.importJSONData(data, password, function(response, errorCount){
          $timeout(function(){
            $scope.importData.loading = false;
            $scope.importData = null;

            // Update UI before showing alert
            setTimeout(function () {
              if(!response) {
                alert("There was an error importing your data. Please try again.");
              } else {
                if(errorCount > 0) {
                  var message = `Import complete. ${errorCount} items were not imported because there was an error decrypting them. Make sure the password is correct and try again.`;
                  alert(message);
                } else {
                  alert("Your data was successfully imported.")
                }
              }
            }, 10);
          })
        })
      })
    }

    $scope.importFileSelected = function(files) {
      $scope.importData = {};

      var file = files[0];
      var reader = new FileReader();
      reader.onload = function(e) {
        try {
          var data = JSON.parse(e.target.result);
          $timeout(function(){
            if(data.auth_params) {
              // request password
              $scope.importData.requestPassword = true;
              $scope.importData.data = data;
            } else {
              $scope.performImport(data, null);
            }
          })
        } catch (e) {
            alert("Unable to open file. Ensure it is a proper JSON file and try again.");
        }
      }

      reader.readAsText(file);
    }

    $scope.importJSONData = function(data, password, callback) {
      var onDataReady = function(errorCount) {
        var items = modelManager.mapResponseItemsToLocalModels(data.items);
        items.forEach(function(item){
          item.setDirty(true);
          item.deleted = false;
          item.markAllReferencesDirty();

          // We don't want to activate any components during import process in case of exceptions
          // breaking up the import proccess
          if(item.content_type == "SN|Component") {
            item.active = false;
          }
        })

        syncManager.sync((response) => {
          callback(response, errorCount);
        }, {additionalFields: ["created_at", "updated_at"]});
      }.bind(this)

      if(data.auth_params) {
        Neeto.crypto.computeEncryptionKeysForUser(_.merge({password: password}, data.auth_params), function(keys){
          try {
            EncryptionHelper.decryptMultipleItems(data.items, keys, false); /* throws = false as we don't want to interrupt all decryption if just one fails */
            // delete items enc_item_key since the user's actually key will do the encrypting once its passed off
            data.items.forEach(function(item){
              item.enc_item_key = null;
              item.auth_hash = null;
            });

            var errorCount = 0;
            // Don't import items that didn't decrypt properly
            data.items = data.items.filter(function(item){
              if(item.errorDecrypting) {
                errorCount++;
                return false;
              }
              return true;
            })

            onDataReady(errorCount);
          }
          catch (e) {
            console.log("Error decrypting", e);
            alert("There was an error decrypting your items. Make sure the password you entered is correct and try again.");
            callback(null);
            return;
          }
        }.bind(this));
      } else {
        onDataReady();
      }
    }

    /*
    Export
    */

    function loadZip(callback) {
      if(window.zip) {
        callback();
        return;
      }

      var scriptTag = document.createElement('script');
      scriptTag.src = "/assets/zip/zip.js";
      scriptTag.async = false;
      var headTag = document.getElementsByTagName('head')[0];
      headTag.appendChild(scriptTag);
      scriptTag.onload = function() {
        zip.workerScriptsPath = "assets/zip/";
        callback();
      }
    }

    function downloadZippedNotes(notes) {
      loadZip(function(){

        zip.createWriter(new zip.BlobWriter("application/zip"), function(zipWriter) {

          var index = 0;
          function nextFile() {
            var note = notes[index];
            var blob = new Blob([note.text], {type: 'text/plain'});
            zipWriter.add(`${note.title}-${note.uuid}.txt`, new zip.BlobReader(blob), function() {
              index++;
              if(index < notes.length) {
                nextFile();
              } else {
                zipWriter.close(function(blob) {
                  downloadData(blob, `Notes Txt Archive - ${new Date()}.zip`)
        					zipWriter = null;
        				});
              }
            });
          }

          nextFile();
        }, onerror);
      })
    }

    var textFile = null;

    function hrefForData(data) {
      // If we are replacing a previously generated file we need to
      // manually revoke the object URL to avoid memory leaks.
      if (textFile !== null) {
        window.URL.revokeObjectURL(textFile);
      }

      textFile = window.URL.createObjectURL(data);

      // returns a URL you can use as a href
      return textFile;
    }

    function downloadData(data, fileName) {
      var link = document.createElement('a');
      link.setAttribute('download', fileName);
      link.href = hrefForData(data);
      document.body.appendChild(link);
      link.click();
      link.remove();
    }

    $scope.downloadDataArchive = function() {
      // download in Standard File format
      var keys = $scope.archiveFormData.encrypted ? authManager.keys() : null;
      var data = $scope.itemsData(keys);
      downloadData(data, `SN Archive - ${new Date()}.txt`);

      // download as zipped plain text files
      if(!keys) {
        var notes = modelManager.allItemsMatchingTypes(["Note"]);
        downloadZippedNotes(notes);
      }
    }

    $scope.itemsData = function(keys) {
      var items = _.map(modelManager.allItems, function(item){
        var itemParams = new ItemParams(item, keys, authManager.protocolVersion());
        return itemParams.paramsForExportFile();
      }.bind(this));

      var data = {items: items}

      if(keys) {
        // auth params are only needed when encrypted with a standard file key
        data["auth_params"] = authManager.getAuthParams();
      }

      var data = new Blob([JSON.stringify(data, null, 2 /* pretty print */)], {type: 'text/json'});
      return data;
    }



    // Advanced

    $scope.reencryptPressed = function() {
      if(!confirm("Are you sure you want to re-encrypt and sync all your items? This is useful when updates are made to our encryption specification. You should have been instructed to come here from our website.")) {
        return;
      }

      if(!confirm("It is highly recommended that you download a backup of your data before proceeding. Press cancel to go back. Note that this procedure can take some time, depending on the number of items you have. Do not close the app during process.")) {
        return;
      }

      modelManager.setAllItemsDirty();
      syncManager.sync(function(response){
        if(response.error) {
          alert("There was an error re-encrypting your items. You should try syncing again. If all else fails, you should restore your notes from backup.")
          return;
        }

        $timeout(function(){
          alert("Your items have been successfully re-encrypted and synced. You must sign out of all other signed in applications (mobile, desktop, web) and sign in again, or else you may corrupt your data.")
          $scope.newPasswordData = {};
        }, 1000)
      });

    }



    // 002 Update

    $scope.securityUpdateAvailable = function() {
      var keys = authManager.keys()
      return keys && !keys.ak;
    }

    $scope.clickedSecurityUpdate = function() {
      if(!$scope.securityUpdateData) {
        $scope.securityUpdateData = {};
      }
      $scope.securityUpdateData.showForm = true;
    }

    $scope.submitSecurityUpdateForm = function() {
      $scope.securityUpdateData.processing = true;
      var authParams = authManager.getAuthParams();

      Neeto.crypto.computeEncryptionKeysForUser(_.merge({password: $scope.securityUpdateData.password}, authParams), function(keys){
        if(keys.mk !== authManager.keys().mk) {
          alert("Invalid password. Please try again.");
          $timeout(function(){
            $scope.securityUpdateData.processing = false;
          })
          return;
        }

        authManager.saveKeys(keys);
      });
    }


    /*
    Encryption Status
    */

    $scope.notesAndTagsCount = function() {
      var items = modelManager.allItemsMatchingTypes(["Note", "Tag"]);
      return items.length;
    }

    $scope.encryptionStatusForNotes = function() {
      var length = $scope.notesAndTagsCount();
      return length + "/" + length + " notes and tags encrypted";
    }

    $scope.encryptionEnabled = function() {
      return passcodeManager.hasPasscode() || !authManager.offline();
    }

    $scope.encryptionSource = function() {
      if(!authManager.offline()) {
        return "Account keys";
      } else if(passcodeManager.hasPasscode()) {
        return "Local Passcode";
      } else {
        return null;
      }
    }

    $scope.encryptionStatusString = function() {
      if(!authManager.offline()) {
        return "End-to-end encryption is enabled. Your data is encrypted before being synced to your private account.";
      } else if(passcodeManager.hasPasscode()) {
        return "Encryption is enabled. Your data is encrypted using your passcode before being stored on disk.";
      } else {
        return "Encryption is not enabled. Sign in, register, or add a passcode lock to enable encryption.";
      }
    }

    /*
    Passcode Lock
    */

    $scope.passcodeOptionAvailable = function() {
      // If you're signed in with an ephemeral session, passcode lock is unavailable
      return authManager.offline() || !authManager.isEphemeralSession();
    }

    $scope.hasPasscode = function() {
      return passcodeManager.hasPasscode();
    }

    $scope.addPasscodeClicked = function() {
      $scope.formData.showPasscodeForm = true;
    }

    $scope.submitPasscodeForm = function() {
      var passcode = $scope.formData.passcode;
      if(passcode !== $scope.formData.confirmPasscode) {
        alert("The two passcodes you entered do not match. Please try again.");
        return;
      }

      passcodeManager.setPasscode(passcode, () => {
        $timeout(function(){
          $scope.formData.showPasscodeForm = false;
          var offline = authManager.offline();

<<<<<<< HEAD
          var message = "You've succesfully set an app passcode.";
          if(offline) { message += " Your items will now be encrypted using this passcode."; }
          alert(message);
=======
          // Allow UI to update before showing alert
          setTimeout(function () {
            var message = "You've succesfully set an app passcode.";
            if(offline) { message += " Your items will now be encrypted using this passcode."; }
            alert(message);
          }, 10);
>>>>>>> d277cfc9

          if(offline) {
            syncManager.markAllItemsDirtyAndSaveOffline();
          }
        })
      })
    }

    $scope.removePasscodePressed = function() {
      var signedIn = !authManager.offline();
      var message = "Are you sure you want to remove your local passcode?";
      if(!signedIn) {
        message += " This will remove encryption from your local data.";
      }
      if(confirm(message)) {
        passcodeManager.clearPasscode();
        if(authManager.offline()) {
          syncManager.markAllItemsDirtyAndSaveOffline();
        }
      }
    }

    $scope.isDesktopApplication = function() {
      return isDesktopApplication();
    }

  }
}

angular.module('app.frontend').directive('accountMenu', () => new AccountMenu);<|MERGE_RESOLUTION|>--- conflicted
+++ resolved
@@ -518,18 +518,12 @@
           $scope.formData.showPasscodeForm = false;
           var offline = authManager.offline();
 
-<<<<<<< HEAD
-          var message = "You've succesfully set an app passcode.";
-          if(offline) { message += " Your items will now be encrypted using this passcode."; }
-          alert(message);
-=======
           // Allow UI to update before showing alert
           setTimeout(function () {
             var message = "You've succesfully set an app passcode.";
             if(offline) { message += " Your items will now be encrypted using this passcode."; }
             alert(message);
           }, 10);
->>>>>>> d277cfc9
 
           if(offline) {
             syncManager.markAllItemsDirtyAndSaveOffline();
