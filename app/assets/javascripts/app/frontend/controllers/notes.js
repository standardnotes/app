angular.module('app.frontend')
  .directive("notesSection", function(){
    return {
      scope: {
        addNew: "&",
        selectionMade: "&",
        tag: "="
      },

      templateUrl: 'frontend/notes.html',
      replace: true,
      controller: 'NotesCtrl',
      controllerAs: 'ctrl',
      bindToController: true,

      link:function(scope, elem, attrs, ctrl) {
        scope.$watch('ctrl.tag', function(tag, oldTag){
          if(tag) {
            if(tag.needsLoad) {
              scope.$watch('ctrl.tag.didLoad', function(didLoad){
                if(didLoad) {
                  tag.needsLoad = false;
                  ctrl.tagDidChange(tag, oldTag);
                }
              });
            } else {
              ctrl.tagDidChange(tag, oldTag);
            }
          }
        });
      }
    }
  })
  .controller('NotesCtrl', function (authManager, $timeout, $rootScope, modelManager, storageManager) {

    this.sortBy = storageManager.getItem("sortBy") || "created_at";
<<<<<<< HEAD
=======
    this.showArchived = storageManager.getBooleanValue("showArchived") || false;
>>>>>>> d277cfc9
    this.sortDescending = this.sortBy != "title";

    $rootScope.$on("editorFocused", function(){
      this.showMenu = false;
    }.bind(this))

    $rootScope.$on("noteDeleted", function() {
      this.selectFirstNote(false);
    }.bind(this))

    $rootScope.$on("noteArchived", function() {
      this.selectFirstNote(false);
    }.bind(this))

    this.notesToDisplay = 20;
    this.paginate = function() {
      this.notesToDisplay += 20
    }

<<<<<<< HEAD
    this.sortByTitle = function() {
      var base = "Sort |";
      if(this.sortBy == "created_at") {
        return base + " Date added";
      } else if(this.sortBy == "updated_at") {
        return base + " Date modifed";
      } else if(this.sortBy == "title") {
        return base + " Title";
      }
=======
    this.optionsSubtitle = function() {
      var base = "Sorting by";
      if(this.sortBy == "created_at") {
        base += " date added";
      } else if(this.sortBy == "updated_at") {
        base += " date modifed";
      } else if(this.sortBy == "title") {
        base += " title";
      }

      if(this.showArchived && (!this.tag || !this.tag.archiveTag)) {
        base += " | Including archived"
      }

      return base;
    }

    this.toggleShowArchived = function() {
      this.showArchived = !this.showArchived;
      storageManager.setBooleanValue("showArchived", this.showArchived);
>>>>>>> d277cfc9
    }

    this.tagDidChange = function(tag, oldTag) {
      this.showMenu = false;

      if(this.selectedNote && this.selectedNote.dummy) {
        _.remove(oldTag.notes, this.selectedNote);
      }

      this.noteFilter.text = "";
      this.setNotes(tag.notes);
    }

    this.setNotes = function(notes) {
      notes.forEach(function(note){
        note.visible = true;
      })

      var createNew = notes.length == 0;
      this.selectFirstNote(createNew);
    }

    this.selectFirstNote = function(createNew) {
      var visibleNotes = this.sortedNotes.filter(function(note){
        return note.visible;
      });

      if(visibleNotes.length > 0) {
        this.selectNote(visibleNotes[0]);
      } else if(createNew) {
        this.createNewNote();
      }
    }

    this.selectNote = function(note) {
      this.selectedNote = note;
      note.conflict_of = null; // clear conflict
      this.selectionMade()(note);
    }

    this.createNewNote = function() {
      var title = "New Note" + (this.tag.notes ? (" " + (this.tag.notes.length + 1)) : "");
      this.newNote = modelManager.createItem({content_type: "Note", dummy: true, text: ""});
      this.newNote.title = title;
      this.selectNote(this.newNote);
      this.addNew()(this.newNote);
    }

    this.noteFilter = {text : ''};

    this.filterNotes = function(note) {
      if(this.tag.archiveTag) {
<<<<<<< HEAD
        return note.archived;
      }

      if(note.archived) {
        return false;
=======
        note.visible = note.archived;
        return note.visible;
      }

      if(note.archived && !this.showArchived) {
        note.visible = false;
        return note.visible;
>>>>>>> d277cfc9
      }

      var filterText = this.noteFilter.text.toLowerCase();
      if(filterText.length == 0) {
        note.visible = true;
      } else {
        var words = filterText.split(" ");
        var matchesTitle = words.every(function(word) { return  note.safeTitle().toLowerCase().indexOf(word) >= 0; });
        var matchesBody = words.every(function(word) { return  note.safeText().toLowerCase().indexOf(word) >= 0; });
        note.visible = matchesTitle || matchesBody;
      }
      return note.visible;
    }.bind(this)

    this.filterTextChanged = function() {
      $timeout(function(){
        if(!this.selectedNote.visible) {
          this.selectFirstNote(false);
        }
      }.bind(this), 100)
    }

    this.selectedMenuItem = function($event) {
      this.showMenu = false;
    }

    this.selectedSortByCreated = function() {
      this.setSortBy("created_at");
      this.sortDescending = true;
    }

    this.selectedSortByUpdated = function() {
      this.setSortBy("updated_at");
      this.sortDescending = true;
    }

    this.selectedSortByTitle = function() {
      this.setSortBy("title");
      this.sortDescending = false;
    }

    this.setSortBy = function(type) {
      this.sortBy = type;
      storageManager.setItem("sortBy", type);
    }

  });<|MERGE_RESOLUTION|>--- conflicted
+++ resolved
@@ -34,10 +34,7 @@
   .controller('NotesCtrl', function (authManager, $timeout, $rootScope, modelManager, storageManager) {
 
     this.sortBy = storageManager.getItem("sortBy") || "created_at";
-<<<<<<< HEAD
-=======
     this.showArchived = storageManager.getBooleanValue("showArchived") || false;
->>>>>>> d277cfc9
     this.sortDescending = this.sortBy != "title";
 
     $rootScope.$on("editorFocused", function(){
@@ -57,17 +54,6 @@
       this.notesToDisplay += 20
     }
 
-<<<<<<< HEAD
-    this.sortByTitle = function() {
-      var base = "Sort |";
-      if(this.sortBy == "created_at") {
-        return base + " Date added";
-      } else if(this.sortBy == "updated_at") {
-        return base + " Date modifed";
-      } else if(this.sortBy == "title") {
-        return base + " Title";
-      }
-=======
     this.optionsSubtitle = function() {
       var base = "Sorting by";
       if(this.sortBy == "created_at") {
@@ -88,7 +74,6 @@
     this.toggleShowArchived = function() {
       this.showArchived = !this.showArchived;
       storageManager.setBooleanValue("showArchived", this.showArchived);
->>>>>>> d277cfc9
     }
 
     this.tagDidChange = function(tag, oldTag) {
@@ -141,13 +126,6 @@
 
     this.filterNotes = function(note) {
       if(this.tag.archiveTag) {
-<<<<<<< HEAD
-        return note.archived;
-      }
-
-      if(note.archived) {
-        return false;
-=======
         note.visible = note.archived;
         return note.visible;
       }
@@ -155,7 +133,6 @@
       if(note.archived && !this.showArchived) {
         note.visible = false;
         return note.visible;
->>>>>>> d277cfc9
       }
 
       var filterText = this.noteFilter.text.toLowerCase();
