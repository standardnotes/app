angular.module('app')
  .directive("editorSection", function($timeout, $sce){
    return {
      restrict: 'E',
      scope: {
        remove: "&",
        note: "=",
        updateTags: "&"
      },
      templateUrl: 'editor.html',
      replace: true,
      controller: 'EditorCtrl',
      controllerAs: 'ctrl',
      bindToController: true,

      link:function(scope, elem, attrs, ctrl) {
        scope.$watch('ctrl.note', function(note, oldNote){
          if(note) {
            ctrl.noteDidChange(note, oldNote);
          }
        });
      }
    }
  })
  .controller('EditorCtrl', function ($sce, $timeout, authManager, $rootScope, actionsManager, syncManager, modelManager, themeManager, componentManager, storageManager) {

    this.spellcheck = true;
    this.componentManager = componentManager;

    $rootScope.$on("sync:taking-too-long", function(){
      this.syncTakingTooLong = true;
    }.bind(this));

    $rootScope.$on("sync:completed", function(){
      this.syncTakingTooLong = false;
    }.bind(this));

    // Right now this only handles offline saving status changes.
    this.syncStatusObserver = syncManager.registerSyncStatusObserver((status) => {
      if(status.localError) {
        $timeout(() => {
          this.showErrorStatus({
            message: "Offline Saving Issue",
            desc: "Changes not saved"
          });
        }, 500)
      } else {
      }
    })

    modelManager.addItemSyncObserver("editor-note-observer", "Note", (allItems, validItems, deletedItems, source) => {
      if(!this.note) { return; }

      // Before checking if isMappingSourceRetrieved, we check if this item was deleted via a local source,
      // such as alternating uuids during sign in. Otherwise, we only want to make interface updates if it's a
      // remote retrieved source.
      if(this.note.deleted) {
        $rootScope.notifyDelete();
        return;
      }

      if(!SFModelManager.isMappingSourceRetrieved(source)) {
        return;
      }

      var matchingNote = allItems.find((item) => {
        return item.uuid == this.note.uuid;
      });

      if(!matchingNote) {
        return;
      }

      // Update tags
      this.loadTagsString();
    });

    modelManager.addItemSyncObserver("editor-tag-observer", "Tag", (allItems, validItems, deletedItems, source) => {
      if(!this.note) { return; }

      for(var tag of allItems) {
        // If a tag is deleted then we'll have lost references to notes. Reload anyway.
        if(this.note.savedTagsString == null || tag.deleted || tag.hasRelationshipWithItem(this.note)) {
          this.loadTagsString();
          return;
        }
      }
    });

    // Observe editor changes to see if the current note should update its editor

    modelManager.addItemSyncObserver("editor-component-observer", "SN|Component", (allItems, validItems, deletedItems, source) => {
      if(!this.note) { return; }

      var editors = allItems.filter(function(item) {
        return item.isEditor();
      });

      // If no editors have changed
      if(editors.length == 0) {
        return;
      }

      // Look through editors again and find the most proper one
      var editor = this.editorForNote(this.note);
      this.selectedEditor = editor;
    });

    this.noteDidChange = function(note, oldNote) {
      this.setNote(note, oldNote);
      this.reloadComponentContext();
    }

    this.setNote = function(note, oldNote) {
      this.showExtensions = false;
      this.showMenu = false;
      this.noteStatus = null;
      this.loadTagsString();

      let onReady = () => {
        this.noteReady = true;
        $timeout(() => {
          this.loadPreferences();
        })
      }

      let associatedEditor = this.editorForNote(note);
      if(associatedEditor && associatedEditor != this.selectedEditor) {
        // setting note to not ready will remove the editor from view in a flash,
        // so we only want to do this if switching between external editors
        this.noteReady = false;
        // switch after timeout, so that note data isnt posted to current editor
        $timeout(() => {
          this.selectedEditor = associatedEditor;
          onReady();
        })
      } else if(associatedEditor) {
        // Same editor as currently active
        onReady();
      } else {
        // No editor
        this.selectedEditor = null;
        onReady();
      }

      if(note.safeText().length == 0 && note.dummy) {
        this.focusTitle(100);
      }

      if(oldNote && oldNote != note) {
        if(oldNote.hasChanges) {
          this.saveNote(oldNote);
        } else if(oldNote.dummy) {
          this.remove()(oldNote);
        }
      }
    }

    this.editorForNote = function(note) {
      let editors = componentManager.componentsForArea("editor-editor");
      for(var editor of editors) {
        if(editor.isExplicitlyEnabledForItem(note)) {
          return editor;
        }
      }

      // No editor found for note. Use default editor, if note does not prefer system editor
      if(!note.getAppDataItem("prefersPlainEditor")) {
        return editors.filter((e) => {return e.isDefaultEditor()})[0];
      }
    }

    this.onEditorMenuClick = function() {
      // App bar menu item click
      this.showEditorMenu = !this.showEditorMenu;
      this.showMenu = false;
      this.showExtensions = false;
    }

    this.closeAllMenus = function() {
      this.showEditorMenu = false;
      this.showMenu = false;
      this.showExtensions = false;
    }

    this.editorMenuOnSelect = function(component) {
      if(!component || component.area == "editor-editor") {
        // if plain editor or other editor
        this.showEditorMenu = false;
        var editor = component;
        if(this.selectedEditor && editor !== this.selectedEditor) {
          this.disassociateComponentWithCurrentNote(this.selectedEditor);
        }
        if(editor) {
          if(this.note.getAppDataItem("prefersPlainEditor") == true) {
            this.note.setAppDataItem("prefersPlainEditor", false);
            this.note.setDirty(true);
          }
          this.associateComponentWithCurrentNote(editor);
        } else {
          // Note prefers plain editor
          if(!this.note.getAppDataItem("prefersPlainEditor")) {
            this.note.setAppDataItem("prefersPlainEditor", true);
            this.note.setDirty(true);
          }
          $timeout(() => {
            this.reloadFont();
          })
        }

        this.selectedEditor = editor;
      } else if(component.area == "editor-stack") {
        // If component stack item
        this.toggleStackComponentForCurrentItem(component);
      }

      // Lots of dirtying can happen above, so we'll sync
      syncManager.sync();
    }.bind(this)

    this.hasAvailableExtensions = function() {
      return actionsManager.extensionsInContextOfItem(this.note).length > 0;
    }

    this.focusEditor = function(delay) {
      setTimeout(function(){
        var element = document.getElementById("note-text-editor");
        if(element) {
          element.focus();
        }
      }, delay)
    }

    this.focusTitle = function(delay) {
      setTimeout(function(){
        document.getElementById("note-title-editor").focus();
      }, delay)
    }

    this.clickedTextArea = function() {
      this.showMenu = false;
    }

    var statusTimeout;

    this.save = function($event) {
      var note = this.note;
      note.dummy = false;
<<<<<<< HEAD
=======

>>>>>>> 517c30c2
      // Make sure the note exists. A safety measure, as toggling between tags triggers deletes for dummy notes.
      // Race conditions have been fixed, but we'll keep this here just in case.
      if(!modelManager.findItem(note.uuid)) {
        alert("The note you are attempting to save can not be found or has been deleted. Changes you make will not be synced. Please copy this note's text and start a new note.");
        return;
      }

<<<<<<< HEAD
      this.saveNote(note, (success) => {
=======
      this.save()(note, function(success){
>>>>>>> 517c30c2
        if(success) {
          if(statusTimeout) $timeout.cancel(statusTimeout);
          statusTimeout = $timeout(() => {
            this.showAllChangesSavedStatus();
          }, 200)
        } else {
          if(statusTimeout) $timeout.cancel(statusTimeout);
          statusTimeout = $timeout(() => {
            this.showErrorStatus();
          }, 200)
        }
      });
    }

    this.saveNote = function(note, callback) {
      note.setDirty(true);

      syncManager.sync().then((response) => {
        if(response && response.error) {
          if(!this.didShowErrorAlert) {
            this.didShowErrorAlert = true;
            alert("There was an error saving your note. Please try again.");
          }
          $timeout(() => {
            callback && callback(false);
          })
        } else {
          note.hasChanges = false;
          $timeout(() => {
            callback && callback(true);
          });
        }
      })
    }

    this.saveTitle = function($event) {
      $event.target.blur();
      this.save($event);
      this.focusEditor();
    }

    var saveTimeout;
    this.changesMade = function(bypassDebouncer = false) {
      this.note.dummy = false;

      /* In the case of keystrokes, saving should go through a debouncer to avoid frequent calls.
        In the case of deleting or archiving a note, it should happen immediately before the note is switched out
       */
      let delay = bypassDebouncer ? 0 : 275;

      // In the case of archiving a note, the note is saved immediately, then switched to another note.
      // Usually note.hasChanges is set back to false after the saving delay, but in this case, because there is no delay,
      // we set it to false immediately so that it is not saved twice: once now, and the other on setNote in oldNote.hasChanges.
      this.note.hasChanges = bypassDebouncer ? false : true;

      if(saveTimeout) $timeout.cancel(saveTimeout);
      if(statusTimeout) $timeout.cancel(statusTimeout);
      saveTimeout = $timeout(() => {
        this.showSavingStatus();
        this.save();
      }, delay)
    }

    this.showSavingStatus = function() {
      this.noteStatus = $sce.trustAsHtml("Saving...");
    }

    this.showAllChangesSavedStatus = function() {
      this.saveError = false;
      this.syncTakingTooLong = false;

      var status = "All changes saved";
      if(authManager.offline()) {
        status += " (offline)";
      }
      this.noteStatus = $sce.trustAsHtml(status);
    }

    this.showErrorStatus = function(error) {
      if(!error) {
        error = {
          message: "Sync Unreachable",
          desc: "All changes saved offline"
        }
      }
      this.saveError = true;
      this.syncTakingTooLong = false;
      this.noteStatus = $sce.trustAsHtml(`<span class='error bold'>${error.message}</span><br>${error.desc}`)
    }

    this.contentChanged = function() {
      // content changes should bypass manual debouncer as we use the built in ng-model-options debouncer
      this.changesMade(true);
    }

    this.nameChanged = function() {
      this.changesMade();
    }

    this.onNameFocus = function() {
      this.editingName = true;
    }

    this.onContentFocus = function() {
      $rootScope.$broadcast("editorFocused");
    }

    this.onNameBlur = function() {
      this.editingName = false;
    }

    this.selectedMenuItem = function($event, hide) {
      if(hide) {
        this.showMenu = false;
      }
      $event.stopPropagation();
    }

    this.deleteNote = function() {
      let title = this.note.safeTitle().length ? `'${this.note.title}'` : "this note";
      if(confirm(`Are you sure you want to delete ${title}?`)) {
        this.remove()(this.note);
        this.showMenu = false;
      }
    }

    this.togglePin = function() {
      this.note.setAppDataItem("pinned", !this.note.pinned);
      this.changesMade();
    }

    this.toggleLockNote = function() {
      this.note.setAppDataItem("locked", !this.note.locked);
      this.changesMade();
    }

    this.toggleArchiveNote = function() {
      this.note.setAppDataItem("archived", !this.note.archived);
      this.changesMade(true);
      $rootScope.$broadcast("noteArchived");
    }

    this.clickedEditNote = function() {
      this.focusEditor(100);
    }








    /*
    Tags
    */

    this.loadTagsString = function() {
      this.tagsString = this.note.tagsString();
    }

    this.addTag = function(tag) {
      var tags = this.note.tags;
      var strings = tags.map(function(_tag){
        return _tag.title;
      })
      strings.push(tag.title);
      this.updateTags()(this.note, strings);
      this.loadTagsString();
    }

    this.removeTag = function(tag) {
      var tags = this.note.tags;
      var strings = tags.map(function(_tag){
        return _tag.title;
      }).filter(function(_tag){
        return _tag !== tag.title;
      })
      this.updateTags()(this.note, strings);
      this.loadTagsString();
    }

    this.updateTagsFromTagsString = function() {
      if(this.tagsString == this.note.tagsString()) {
        return;
      }

      var strings = this.tagsString.split("#").filter((string) => {
        return string.length > 0;
      }).map((string) => {
        return string.trim();
      })

      this.note.dummy = false;
      this.updateTags()(this.note, strings);
    }


    /* Resizability */

    this.resizeControl = {};

    this.onPanelResizeFinish = function(width, left, isMaxWidth) {
      if(isMaxWidth) {
        authManager.setUserPrefValue("editorWidth", null);
      } else {
        if(width !== undefined && width !== null) {
          authManager.setUserPrefValue("editorWidth", width);
        }
      }

      if(left !== undefined && left !== null) {
        authManager.setUserPrefValue("editorLeft", left);
      }
      authManager.syncUserPreferences();
    }

    $rootScope.$on("user-preferences-changed", () => {
      this.loadPreferences();
    });

    this.loadPreferences = function() {
      this.monospaceFont = authManager.getUserPrefValue("monospaceFont", "monospace");
      this.spellcheck = authManager.getUserPrefValue("spellcheck", true);

      if(!document.getElementById("editor-content")) {
        // Elements have not yet loaded due to ng-if around wrapper
        return;
      }

      this.reloadFont();

      let width = authManager.getUserPrefValue("editorWidth", null);
      if(width !== null) {
        this.resizeControl.setWidth(width);
      }

      let left = authManager.getUserPrefValue("editorLeft", null);
      if(left !== null) {
        this.resizeControl.setLeft(left);
      }
    }

    this.reloadFont = function() {
      var editable = document.getElementById("note-text-editor");

      if(!editable) {
        return;
      }

      if(this.monospaceFont) {
        if(isDesktopApplication()) {
          editable.style.fontFamily = "Menlo, Consolas, 'DejaVu Sans Mono', monospace";
        } else {
          editable.style.fontFamily = "monospace";
        }
      } else {
        editable.style.fontFamily = "inherit";
      }
    }

    this.toggleKey = function(key) {
      this[key] = !this[key];
      authManager.setUserPrefValue(key, this[key], true);
      this.reloadFont();

      if(key == "spellcheck") {
        // Allows textarea to reload
        this.noteReady = false;
        $timeout(() => {
          this.noteReady = true;
          $timeout(() => {
            this.reloadFont();
          })
        }, 0)
      }
    }



    /*
    Components
    */

    componentManager.registerHandler({identifier: "editor", areas: ["note-tags", "editor-stack", "editor-editor"], activationHandler: (component) => {
      if(component.area === "note-tags") {
        // Autocomplete Tags
        this.tagsComponent = component.active ? component : null;
      } else if(component.area == "editor-editor") {
        // An editor is already active, ensure the potential replacement is explicitely enabled for this item
        // We also check if the selectedEditor is active. If it's inactive, we want to treat it as an external reference wishing to deactivate this editor (i.e componentView)
        if(this.selectedEditor && this.selectedEditor == component && component.active == false) {
          this.selectedEditor = null;
        } 
        else if(this.selectedEditor) {
          if(this.selectedEditor.active) {
            if(component.isExplicitlyEnabledForItem(this.note)) {
              this.selectedEditor = component;
            }
          }
        }
        else {
          // If no selected editor, let's see if the incoming one is a candidate
          if(component.active && this.note && (component.isExplicitlyEnabledForItem(this.note) || component.isDefaultEditor())) {
            this.selectedEditor = component;
          } else {
            // Not a candidate, and no selected editor. Disable the current editor by setting selectedEditor to null
            this.selectedEditor = null;
          }
        }

      } else if(component.area == "editor-stack") {
        this.reloadComponentContext();
      }
    }, contextRequestHandler: (component) => {
      return this.note;
    }, focusHandler: (component, focused) => {
      if(component.isEditor() && focused) {
        this.closeAllMenus();
      }
    }, actionHandler: (component, action, data) => {
      if(action === "set-size") {
        var setSize = function(element, size) {
          var widthString = typeof size.width === 'string' ? size.width : `${data.width}px`;
          var heightString = typeof size.height === 'string' ? size.height : `${data.height}px`;
          element.setAttribute("style", `width:${widthString}; height:${heightString}; `);
        }

        if(data.type == "container") {
          if(component.area == "note-tags") {
            var container = document.getElementById("note-tags-component-container");
            setSize(container, data);
          }
        }
      }

      else if(action === "associate-item") {
        if(data.item.content_type == "Tag") {
          var tag = modelManager.findItem(data.item.uuid);
          this.addTag(tag);

          // Currently extensions are not notified of association until a full server sync completes.
          // We need a better system for this, but for now, we'll manually notify observers
          modelManager.notifySyncObserversOfModels([tag], SFModelManager.MappingSourceLocalSaved);
        }
      }

      else if(action === "deassociate-item") {
        var tag = modelManager.findItem(data.item.uuid);
        this.removeTag(tag);

        // Currently extensions are not notified of association until a full server sync completes.
        // We need a better system for this, but for now, we'll manually notify observers
        modelManager.notifySyncObserversOfModels([tag], SFModelManager.MappingSourceLocalSaved);
      }

      else if(action === "save-items" || action === "save-success" || action == "save-error") {
        if(data.items.map((item) => {return item.uuid}).includes(this.note.uuid)) {

          if(action == "save-items") {
            if(this.componentSaveTimeout) $timeout.cancel(this.componentSaveTimeout);
            this.componentSaveTimeout = $timeout(this.showSavingStatus.bind(this), 10);
          }

          else {
            if(this.componentStatusTimeout) $timeout.cancel(this.componentStatusTimeout);
            if(action == "save-success") {
              this.componentStatusTimeout = $timeout(this.showAllChangesSavedStatus.bind(this), 400);
            } else {
              this.componentStatusTimeout = $timeout(this.showErrorStatus.bind(this), 400);
            }
          }
        }
      }
    }});

    this.reloadComponentContext = function() {
      // componentStack is used by the template to ng-repeat
      this.componentStack = componentManager.componentsForArea("editor-stack");
      for(var component of this.componentStack) {
        if(component.active) {
          component.hidden = !this.note || component.isExplicitlyDisabledForItem(this.note);
        }
      }

      componentManager.contextItemDidChangeInArea("note-tags");
      componentManager.contextItemDidChangeInArea("editor-stack");
      componentManager.contextItemDidChangeInArea("editor-editor");
    }

    this.toggleStackComponentForCurrentItem = function(component) {
      if(component.hidden) {
        // Unhide, associate with current item
        component.hidden = false;
        if(!component.active) {
          componentManager.activateComponent(component);
        }
        this.associateComponentWithCurrentNote(component);
        componentManager.contextItemDidChangeInArea("editor-stack");
      } else {
        // not hidden, hide
        component.hidden = true;
        this.disassociateComponentWithCurrentNote(component);
      }
    }

    this.disassociateComponentWithCurrentNote = function(component) {
      component.associatedItemIds = component.associatedItemIds.filter((id) => {return id !== this.note.uuid});

      if(!component.disassociatedItemIds.includes(this.note.uuid)) {
        component.disassociatedItemIds.push(this.note.uuid);
      }

      component.setDirty(true);
    }

    this.associateComponentWithCurrentNote = function(component) {
      component.disassociatedItemIds = component.disassociatedItemIds.filter((id) => {return id !== this.note.uuid});

      if(!component.associatedItemIds.includes(this.note.uuid)) {
        component.associatedItemIds.push(this.note.uuid);
      }

      component.setDirty(true);
    }






    /*
    Editor Customization
    */

    this.onSystemEditorLoad = function() {
      if(this.loadedTabListener) {
        return;
      }
      this.loadedTabListener = true;
      /**
       * Insert 4 spaces when a tab key is pressed,
       * only used when inside of the text editor.
       * If the shift key is pressed first, this event is
       * not fired.
      */
      var parent = this;
      var handleTab = function (event) {
        if (!event.shiftKey && event.which == 9) {
          event.preventDefault();

          // Using document.execCommand gives us undo support
          if(!document.execCommand("insertText", false, "\t")) {
            // document.execCommand works great on Chrome/Safari but not Firefox
            var start = this.selectionStart;
            var end = this.selectionEnd;
            var spaces = "    ";

             // Insert 4 spaces
            this.value = this.value.substring(0, start)
              + spaces + this.value.substring(end);

            // Place cursor 4 spaces away from where
            // the tab key was pressed
            this.selectionStart = this.selectionEnd = start + 4;
          }

          parent.note.text = this.value;
          parent.changesMade();
        }
      }

      var element = document.getElementById("note-text-editor");
      element.addEventListener('keydown', handleTab);

      angular.element(element).on('$destroy', function(){
        window.removeEventListener('keydown', handleTab);
        this.loadedTabListener = false;
      }.bind(this))
    }


  });<|MERGE_RESOLUTION|>--- conflicted
+++ resolved
@@ -246,10 +246,6 @@
     this.save = function($event) {
       var note = this.note;
       note.dummy = false;
-<<<<<<< HEAD
-=======
-
->>>>>>> 517c30c2
       // Make sure the note exists. A safety measure, as toggling between tags triggers deletes for dummy notes.
       // Race conditions have been fixed, but we'll keep this here just in case.
       if(!modelManager.findItem(note.uuid)) {
@@ -257,11 +253,7 @@
         return;
       }
 
-<<<<<<< HEAD
       this.saveNote(note, (success) => {
-=======
-      this.save()(note, function(success){
->>>>>>> 517c30c2
         if(success) {
           if(statusTimeout) $timeout.cancel(statusTimeout);
           statusTimeout = $timeout(() => {
@@ -555,7 +547,7 @@
         // We also check if the selectedEditor is active. If it's inactive, we want to treat it as an external reference wishing to deactivate this editor (i.e componentView)
         if(this.selectedEditor && this.selectedEditor == component && component.active == false) {
           this.selectedEditor = null;
-        } 
+        }
         else if(this.selectedEditor) {
           if(this.selectedEditor.active) {
             if(component.isExplicitlyEnabledForItem(this.note)) {
