--- conflicted
+++ resolved
@@ -49,39 +49,14 @@
     bottom: 0,
     maxHeight: 'auto',
   });
-<<<<<<< HEAD
   const menuContainerRef = useRef<HTMLDivElement>(null);
-  const changeEditorMenuRef = useRef<HTMLDivElement>(null);
-  const changeEditorButtonRef = useRef<HTMLButtonElement>(null);
-  const [editors] = useState<SNComponent[]>(() =>
-    application.componentManager
-      .componentsForArea(ComponentArea.Editor)
-      .sort((a, b) => {
-        return a.name.toLowerCase() < b.name.toLowerCase() ? -1 : 1;
-      })
-  );
-  const [editorMenuGroups, setEditorMenuGroups] = useState<EditorMenuGroup[]>(
-    []
-  );
-  const [selectedEditor, setSelectedEditor] = useState(() =>
-    application.componentManager.editorForNote(note)
-  );
-  const [closeOnBlur] = useCloseOnBlur(menuContainerRef, (open: boolean) => {
-    setChangeEditorMenuOpen(open);
-    setChangeEditorMenuVisible(open);
-  });
-
-  useEffect(() => {
-    setEditorMenuGroups(createEditorMenuGroups(application, editors));
-  }, [application, editors]);
-
-  useEffect(() => {
-    setSelectedEditor(application.componentManager.editorForNote(note));
-  }, [application, note]);
-=======
   const menuRef = useRef<HTMLDivElement>(null);
   const buttonRef = useRef<HTMLButtonElement>(null);
->>>>>>> 263640d4
+
+  const [closeOnBlur] = useCloseOnBlur(menuContainerRef, (open: boolean) => {
+    setIsOpen(open);
+    setIsVisible(open);
+  });
 
   const toggleChangeEditorMenu = () => {
     if (!isOpen) {
@@ -111,17 +86,16 @@
   }, [isOpen]);
 
   return (
-<<<<<<< HEAD
     <div ref={menuContainerRef}>
-      <Disclosure open={changeEditorMenuOpen} onChange={toggleChangeEditorMenu}>
+      <Disclosure open={isOpen} onChange={toggleChangeEditorMenu}>
         <DisclosureButton
           onKeyDown={(event) => {
             if (event.key === KeyboardKey.Escape) {
-              setChangeEditorMenuOpen(false);
+              setIsOpen(false);
             }
           }}
           onBlur={closeOnBlur}
-          ref={changeEditorButtonRef}
+          ref={buttonRef}
           className="sn-dropdown-item justify-between"
         >
           <div className="flex items-center">
@@ -131,11 +105,11 @@
           <Icon type="chevron-right" className="color-neutral" />
         </DisclosureButton>
         <DisclosurePanel
-          ref={changeEditorMenuRef}
+          ref={menuRef}
           onKeyDown={(event) => {
             if (event.key === KeyboardKey.Escape) {
-              setChangeEditorMenuOpen(false);
-              changeEditorButtonRef.current?.focus();
+              setIsOpen(false);
+              buttonRef.current?.focus();
             }
           }}
           style={{
@@ -144,68 +118,19 @@
           }}
           className="sn-dropdown flex flex-col max-h-120 min-w-68 fixed overflow-y-auto"
         >
-          {changeEditorMenuOpen && (
+          {isOpen && (
             <ChangeEditorMenu
               application={application}
               closeOnBlur={closeOnBlur}
-              currentEditor={selectedEditor}
-              setSelectedEditor={setSelectedEditor}
               note={note}
-              groups={editorMenuGroups}
-              isOpen={changeEditorMenuVisible}
+              isVisible={isVisible}
               closeMenu={() => {
-                setChangeEditorMenuOpen(false);
+                setIsOpen(false);
               }}
             />
           )}
         </DisclosurePanel>
       </Disclosure>
     </div>
-=======
-    <Disclosure open={isOpen} onChange={toggleChangeEditorMenu}>
-      <DisclosureButton
-        onKeyDown={(event) => {
-          if (event.key === KeyboardKey.Escape) {
-            setIsOpen(false);
-          }
-        }}
-        onBlur={closeOnBlur}
-        ref={buttonRef}
-        className="sn-dropdown-item justify-between"
-      >
-        <div className="flex items-center">
-          <Icon type="dashboard" className="color-neutral mr-2" />
-          Change editor
-        </div>
-        <Icon type="chevron-right" className="color-neutral" />
-      </DisclosureButton>
-      <DisclosurePanel
-        ref={menuRef}
-        onKeyDown={(event) => {
-          if (event.key === KeyboardKey.Escape) {
-            setIsOpen(false);
-            buttonRef.current?.focus();
-          }
-        }}
-        style={{
-          ...menuStyle,
-          position: 'fixed',
-        }}
-        className="sn-dropdown flex flex-col max-h-120 min-w-68 fixed overflow-y-auto"
-      >
-        {isOpen && (
-          <ChangeEditorMenu
-            application={application}
-            closeOnBlur={closeOnBlur}
-            note={note}
-            isVisible={isVisible}
-            closeMenu={() => {
-              setIsOpen(false);
-            }}
-          />
-        )}
-      </DisclosurePanel>
-    </Disclosure>
->>>>>>> 263640d4
   );
 };