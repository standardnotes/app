--- conflicted
+++ resolved
@@ -76,11 +76,7 @@
       name: editor.name,
       component: editor,
       isEntitled:
-<<<<<<< HEAD
-        application.getFeatureStatus(editor.identifier) ===
-=======
         application.features.getFeatureStatus(editor.identifier) ===
->>>>>>> 4a06cb3e
         FeatureStatus.Entitled,
     };
 
