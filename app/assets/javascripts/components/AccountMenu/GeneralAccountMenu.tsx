--- conflicted
+++ resolved
@@ -8,11 +8,8 @@
 import { useEffect, useRef, useState } from 'preact/hooks';
 import { AccountMenuPane } from '.';
 import { FunctionComponent } from 'preact';
-<<<<<<< HEAD
 import { JSXInternal } from 'preact/src/jsx';
-=======
 import { AppVersion } from '@/version';
->>>>>>> 474f1e60
 
 type Props = {
   appState: AppState;
@@ -101,13 +98,8 @@
     };
 
     return (
-<<<<<<< HEAD
       <div ref={accountMenuRef} onKeyDown={handleKeyDown}>
         <div className="flex items-center justify-between px-3 mt-1 mb-3">
-=======
-      <>
-        <div className="flex items-center justify-between px-3 mt-1 mb-2">
->>>>>>> 474f1e60
           <div className="sn-account-menu-headline">Account</div>
           <div className="flex cursor-pointer" onClick={closeMenu}>
             <Icon type="close" className="color-grey-1" />
@@ -193,12 +185,8 @@
           </>
         )}
         <button
-<<<<<<< HEAD
           className="sn-dropdown-item focus:bg-info-backdrop focus:shadow-none"
           ref={pushRefToArray}
-=======
-          className="sn-dropdown-item justify-between"
->>>>>>> 474f1e60
           onClick={() => {
             appState.accountMenu.closeAccountMenu();
             appState.preferences.setCurrentPane('help-feedback');
