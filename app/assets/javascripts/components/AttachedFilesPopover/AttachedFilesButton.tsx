import { WebApplication } from '@/ui_models/application';
import { AppState } from '@/ui_models/app_state';
import { MENU_MARGIN_FROM_APP_BORDER } from '@/constants';
import {
  Disclosure,
  DisclosureButton,
  DisclosurePanel,
} from '@reach/disclosure';
import VisuallyHidden from '@reach/visually-hidden';
import { observer } from 'mobx-react-lite';
import { FunctionComponent } from 'preact';
import { useCallback, useEffect, useRef, useState } from 'preact/hooks';
import { Icon } from '../Icon';
<<<<<<< HEAD
import { useCloseOnBlur } from '../utils';
import { ChallengeReason, ContentType, SNFile } from '@standardnotes/snjs';
=======
import { useCloseOnClickOutside } from '../utils';
import {
  ChallengeReason,
  ContentType,
  FeatureIdentifier,
  FeatureStatus,
  SNFile,
} from '@standardnotes/snjs';
>>>>>>> 7e670610
import { confirmDialog } from '@/services/alertService';
import { addToast, dismissToast, ToastType } from '@standardnotes/stylekit';
import { StreamingFileReader } from '@standardnotes/filepicker';
import {
  PopoverFileItemAction,
  PopoverFileItemActionType,
} from './PopoverFileItemAction';
import { AttachedFilesPopover, PopoverTabs } from './AttachedFilesPopover';
import { usePremiumModal } from '../Premium/usePremiumModal';

type Props = {
  application: WebApplication;
  appState: AppState;
  onClickPreprocessing?: () => Promise<void>;
};

const createDragOverlay = () => {
  if (document.getElementById('drag-overlay')) {
    return;
  }

  const overlayElementTemplate =
    '<div class="sn-component" id="drag-overlay"><div class="absolute top-0 left-0 w-full h-full z-index-1001"></div></div>';
  const overlayFragment = document
    .createRange()
    .createContextualFragment(overlayElementTemplate);
  document.body.appendChild(overlayFragment);
};

const removeDragOverlay = () => {
  document.getElementById('drag-overlay')?.remove();
};

export const AttachedFilesButton: FunctionComponent<Props> = observer(
  ({ application, appState, onClickPreprocessing }) => {
    const premiumModal = usePremiumModal();
    const note = Object.values(appState.notes.selectedNotes)[0];

    const [open, setOpen] = useState(false);
    const [position, setPosition] = useState({
      top: 0,
      right: 0,
    });
    const [maxHeight, setMaxHeight] = useState<number | 'auto'>('auto');
    const buttonRef = useRef<HTMLButtonElement>(null);
    const panelRef = useRef<HTMLDivElement>(null);
    const containerRef = useRef<HTMLDivElement>(null);
    const [closeOnBlur, keepMenuOpen] = useCloseOnBlur(containerRef, setOpen);

    const [attachedFilesCount, setAttachedFilesCount] = useState(
      note ? application.items.getFilesForNote(note).length : 0
    );

    const reloadAttachedFilesCount = useCallback(() => {
      setAttachedFilesCount(
        note ? application.items.getFilesForNote(note).length : 0
      );
    }, [application.items, note]);

    useEffect(() => {
      const unregisterFileStream = application.streamItems(
        ContentType.File,
        () => {
          reloadAttachedFilesCount();
        }
      );

      return () => {
        unregisterFileStream();
      };
    }, [application, reloadAttachedFilesCount]);

    const toggleAttachedFilesMenu = useCallback(async () => {
      if (
        application.features.getFeatureStatus(FeatureIdentifier.Files) !==
        FeatureStatus.Entitled
      ) {
        premiumModal.activate('Files');
        return;
      }

      const rect = buttonRef.current?.getBoundingClientRect();
      if (rect) {
        const { clientHeight } = document.documentElement;
        const footerElementRect = document
          .getElementById('footer-bar')
          ?.getBoundingClientRect();
        const footerHeightInPx = footerElementRect?.height;

        if (footerHeightInPx) {
          setMaxHeight(
            clientHeight -
              rect.bottom -
              footerHeightInPx -
              MENU_MARGIN_FROM_APP_BORDER
          );
        }

        setPosition({
          top: rect.bottom,
          right: document.body.clientWidth - rect.right,
        });

        const newOpenState = !open;
        if (newOpenState && onClickPreprocessing) {
          await onClickPreprocessing();
        }

        setOpen(newOpenState);
      }
    }, [application.features, onClickPreprocessing, open, premiumModal]);

    const deleteFile = async (file: SNFile) => {
      const shouldDelete = await confirmDialog({
        text: `Are you sure you want to permanently delete "${file.name}"?`,
        confirmButtonStyle: 'danger',
      });
      if (shouldDelete) {
        const deletingToastId = addToast({
          type: ToastType.Loading,
          message: `Deleting file "${file.name}"...`,
        });
        await application.deleteItem(file);
        addToast({
          type: ToastType.Success,
          message: `Deleted file "${file.name}"`,
        });
        dismissToast(deletingToastId);
      }
    };

    const downloadFile = async (file: SNFile) => {
      appState.files.downloadFile(file);
    };

    const attachFileToNote = useCallback(
      async (file: SNFile) => {
        await application.items.associateFileWithNote(file, note);
      },
      [application.items, note]
    );

    const detachFileFromNote = async (file: SNFile) => {
      await application.items.disassociateFileWithNote(file, note);
    };

    const toggleFileProtection = async (file: SNFile) => {
      let result: SNFile | undefined;
      if (file.protected) {
        keepMenuOpen(true);
        result = await application.protections.unprotectFile(file);
        keepMenuOpen(false);
        buttonRef.current?.focus();
      } else {
        result = await application.protections.protectFile(file);
      }
      const isProtected = result ? result.protected : file.protected;
      return isProtected;
    };

    const authorizeProtectedActionForFile = async (
      file: SNFile,
      challengeReason: ChallengeReason
    ) => {
      const authorizedFiles =
        await application.protections.authorizeProtectedActionForFiles(
          [file],
          challengeReason
        );
      const isAuthorized =
        authorizedFiles.length > 0 && authorizedFiles.includes(file);
      return isAuthorized;
    };

    const renameFile = async (file: SNFile, fileName: string) => {
      await application.items.renameFile(file, fileName);
    };

    const handleFileAction = async (action: PopoverFileItemAction) => {
      const file =
        action.type !== PopoverFileItemActionType.RenameFile
          ? action.payload
          : action.payload.file;
      let isAuthorizedForAction = true;

      if (
        file.protected &&
        action.type !== PopoverFileItemActionType.ToggleFileProtection
      ) {
        keepMenuOpen(true);
        isAuthorizedForAction = await authorizeProtectedActionForFile(
          file,
          ChallengeReason.AccessProtectedFile
        );
        keepMenuOpen(false);
        buttonRef.current?.focus();
      }

      if (!isAuthorizedForAction) {
        return false;
      }

      switch (action.type) {
        case PopoverFileItemActionType.AttachFileToNote:
          await attachFileToNote(file);
          break;
        case PopoverFileItemActionType.DetachFileToNote:
          await detachFileFromNote(file);
          break;
        case PopoverFileItemActionType.DeleteFile:
          await deleteFile(file);
          break;
        case PopoverFileItemActionType.DownloadFile:
          await downloadFile(file);
          break;
        case PopoverFileItemActionType.ToggleFileProtection: {
          const isProtected = await toggleFileProtection(file);
          action.callback(isProtected);
          break;
        }
        case PopoverFileItemActionType.RenameFile:
          await renameFile(file, action.payload.name);
          break;
      }

      application.sync.sync();

      return true;
    };

    const [isDraggingFiles, setIsDraggingFiles] = useState(false);
    const [currentTab, setCurrentTab] = useState(PopoverTabs.AttachedFiles);
    const dragCounter = useRef(0);

    const handleDrag = (event: DragEvent) => {
      event.preventDefault();
      event.stopPropagation();
    };

    const handleDragIn = useCallback(
      (event: DragEvent) => {
        event.preventDefault();
        event.stopPropagation();

        dragCounter.current = dragCounter.current + 1;

        if (event.dataTransfer?.items.length) {
          setIsDraggingFiles(true);
          createDragOverlay();
          if (!open) {
            toggleAttachedFilesMenu();
          }
        }
      },
      [open, toggleAttachedFilesMenu]
    );

    const handleDragOut = (event: DragEvent) => {
      event.preventDefault();
      event.stopPropagation();

      dragCounter.current = dragCounter.current - 1;

      if (dragCounter.current > 0) {
        return;
      }

      removeDragOverlay();

      setIsDraggingFiles(false);
    };

    const handleDrop = useCallback(
      (event: DragEvent) => {
        event.preventDefault();
        event.stopPropagation();

        setIsDraggingFiles(false);
        removeDragOverlay();

        if (event.dataTransfer?.items.length) {
          Array.from(event.dataTransfer.items).forEach(async (item) => {
            const fileOrHandle = StreamingFileReader.available()
              ? ((await item.getAsFileSystemHandle()) as FileSystemFileHandle)
              : item.getAsFile();

            if (!fileOrHandle) {
              return;
            }

            const uploadedFiles = await appState.files.uploadNewFile(
              fileOrHandle
            );

            if (!uploadedFiles) {
              return;
            }

            if (currentTab === PopoverTabs.AttachedFiles) {
              uploadedFiles.forEach((file) => {
                attachFileToNote(file);
              });
            }
          });

          event.dataTransfer.clearData();
          dragCounter.current = 0;
        }
      },
      [appState.files, attachFileToNote, currentTab]
    );

    useEffect(() => {
      window.addEventListener('dragenter', handleDragIn);
      window.addEventListener('dragleave', handleDragOut);
      window.addEventListener('dragover', handleDrag);
      window.addEventListener('drop', handleDrop);

      return () => {
        window.removeEventListener('dragenter', handleDragIn);
        window.removeEventListener('dragleave', handleDragOut);
        window.removeEventListener('dragover', handleDrag);
        window.removeEventListener('drop', handleDrop);
      };
    }, [handleDragIn, handleDrop]);

    return (
      <div ref={containerRef}>
        <Disclosure open={open} onChange={toggleAttachedFilesMenu}>
          <DisclosureButton
            onKeyDown={(event) => {
              if (event.key === 'Escape') {
                setOpen(false);
              }
            }}
            ref={buttonRef}
            className={`sn-icon-button border-contrast ${
              attachedFilesCount > 0 ? 'py-1 px-3' : ''
            }`}
            onBlur={closeOnBlur}
          >
            <VisuallyHidden>Attached files</VisuallyHidden>
            <Icon type="attachment-file" className="block" />
            {attachedFilesCount > 0 && (
              <span className="ml-2">{attachedFilesCount}</span>
            )}
          </DisclosureButton>
          <DisclosurePanel
            onKeyDown={(event) => {
              if (event.key === 'Escape') {
                setOpen(false);
                buttonRef.current?.focus();
              }
            }}
            ref={panelRef}
            style={{
              ...position,
              maxHeight,
            }}
            className="sn-dropdown sn-dropdown--animated min-w-80 max-h-120 max-w-xs flex flex-col overflow-y-auto fixed"
            onBlur={closeOnBlur}
          >
            {open && (
              <AttachedFilesPopover
                application={application}
                appState={appState}
                note={note}
                handleFileAction={handleFileAction}
                currentTab={currentTab}
                closeOnBlur={closeOnBlur}
                setCurrentTab={setCurrentTab}
                isDraggingFiles={isDraggingFiles}
              />
            )}
          </DisclosurePanel>
        </Disclosure>
      </div>
    );
  }
);<|MERGE_RESOLUTION|>--- conflicted
+++ resolved
@@ -11,11 +11,7 @@
 import { FunctionComponent } from 'preact';
 import { useCallback, useEffect, useRef, useState } from 'preact/hooks';
 import { Icon } from '../Icon';
-<<<<<<< HEAD
 import { useCloseOnBlur } from '../utils';
-import { ChallengeReason, ContentType, SNFile } from '@standardnotes/snjs';
-=======
-import { useCloseOnClickOutside } from '../utils';
 import {
   ChallengeReason,
   ContentType,
@@ -23,7 +19,6 @@
   FeatureStatus,
   SNFile,
 } from '@standardnotes/snjs';
->>>>>>> 7e670610
 import { confirmDialog } from '@/services/alertService';
 import { addToast, dismissToast, ToastType } from '@standardnotes/stylekit';
 import { StreamingFileReader } from '@standardnotes/filepicker';
