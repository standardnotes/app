import {
  ListboxArrow,
  ListboxButton,
  ListboxInput,
  ListboxList,
  ListboxOption,
  ListboxPopover,
} from '@reach/listbox';
import VisuallyHidden from '@reach/visually-hidden';
import { FunctionComponent } from 'preact';
<<<<<<< HEAD
import { Icon } from './Icon';
import { useState } from 'preact/hooks';
import { IconType } from '@standardnotes/snjs';
=======
import { IconType, Icon } from './Icon';
>>>>>>> 7726b124

export type DropdownItem = {
  icon?: IconType;
  iconClassName?: string;
  label: string;
  value: string;
  disabled?: boolean;
};

type DropdownProps = {
  id: string;
  label: string;
  items: DropdownItem[];
  value: string;
  onChange: (value: string, item: DropdownItem) => void;
  disabled?: boolean;
};

type ListboxButtonProps = DropdownItem & {
  isExpanded: boolean;
};

const CustomDropdownButton: FunctionComponent<ListboxButtonProps> = ({
  label,
  isExpanded,
  icon,
  iconClassName = '',
}) => (
  <>
    <div className="sn-dropdown-button-label">
      {icon ? (
        <div className="flex mr-2">
          <Icon type={icon} className={`sn-icon--small ${iconClassName}`} />
        </div>
      ) : null}
      <div className="dropdown-selected-label">{label}</div>
    </div>
    <ListboxArrow
      className={`sn-dropdown-arrow ${
        isExpanded ? 'sn-dropdown-arrow-flipped' : ''
      }`}
    >
      <Icon type="menu-arrow-down" className="sn-icon--small color-grey-1" />
    </ListboxArrow>
  </>
);

export const Dropdown: FunctionComponent<DropdownProps> = ({
  id,
  label,
  items,
  value,
  onChange,
  disabled,
}) => {
  const labelId = `${id}-label`;

  const handleChange = (value: string) => {
    const selectedItem = items.find(
      (item) => item.value === value
    ) as DropdownItem;

    onChange(value, selectedItem);
  };

  return (
    <>
      <VisuallyHidden id={labelId}>{label}</VisuallyHidden>
      <ListboxInput
        value={value}
        onChange={handleChange}
        aria-labelledby={labelId}
        disabled={disabled}
      >
        <ListboxButton
          className="sn-dropdown-button"
          children={({ value, label, isExpanded }) => {
            const current = items.find((item) => item.value === value);
            const icon = current ? current?.icon : null;
            const iconClassName = current ? current?.iconClassName : null;
            return CustomDropdownButton({
              value: value ? value : label.toLowerCase(),
              label,
              isExpanded,
              ...(icon ? { icon } : null),
              ...(iconClassName ? { iconClassName } : null),
            });
          }}
        />
        <ListboxPopover className="sn-dropdown sn-dropdown-popover">
          <div className="sn-component">
            <ListboxList>
              {items.map((item) => (
                <ListboxOption
                  className="sn-dropdown-item"
                  value={item.value}
                  label={item.label}
                  disabled={item.disabled}
                >
                  {item.icon ? (
                    <div className="flex mr-3">
                      <Icon
                        type={item.icon}
                        className={`sn-icon--small ${item.iconClassName ?? ''}`}
                      />
                    </div>
                  ) : null}
                  <div className="text-input">{item.label}</div>
                </ListboxOption>
              ))}
            </ListboxList>
          </div>
        </ListboxPopover>
      </ListboxInput>
    </>
  );
};<|MERGE_RESOLUTION|>--- conflicted
+++ resolved
@@ -8,13 +8,8 @@
 } from '@reach/listbox';
 import VisuallyHidden from '@reach/visually-hidden';
 import { FunctionComponent } from 'preact';
-<<<<<<< HEAD
 import { Icon } from './Icon';
-import { useState } from 'preact/hooks';
 import { IconType } from '@standardnotes/snjs';
-=======
-import { IconType, Icon } from './Icon';
->>>>>>> 7726b124
 
 export type DropdownItem = {
   icon?: IconType;
