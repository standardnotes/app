import { JSXInternal } from 'preact/src/jsx';
import { ComponentChildren, FunctionComponent, Ref } from 'preact';
import { forwardRef } from 'preact/compat';

const baseClass = `rounded px-4 py-1.75 font-bold text-sm fit-content`;

type ButtonVariant = 'normal' | 'primary';

const getClassName = (
  variant: ButtonVariant,
  danger: boolean,
  disabled: boolean
) => {
  const borders =
    variant === 'normal' ? 'border-solid border-main border-1' : 'no-border';
  const cursor = disabled ? 'cursor-not-allowed' : 'cursor-pointer';

  let colors =
    variant === 'normal'
      ? 'bg-default color-text'
      : 'bg-info color-info-contrast';

  let focusHoverStates =
    variant === 'normal'
      ? 'focus:bg-contrast hover:bg-contrast'
      : 'hover:brightness-130 focus:brightness-130';

  if (danger) {
    colors =
      variant === 'normal'
        ? 'bg-default color-danger'
        : 'bg-danger color-info-contrast';
  }

  if (disabled) {
    colors =
      variant === 'normal'
        ? 'bg-default color-grey-2'
        : 'bg-grey-2 color-info-contrast';
    focusHoverStates =
      variant === 'normal'
        ? 'focus:bg-default hover:bg-default'
        : 'focus:brightness-default hover:brightness-default';
  }

  return `${baseClass} ${colors} ${borders} ${focusHoverStates} ${cursor}`;
};

<<<<<<< HEAD
const disabledClasses: { [type in ButtonType]: string } = {
  normal: 'color-grey-2',
  primary: 'bg-grey-2 focus:brightness-default hover:brightness-default',
  danger: 'color-grey-2',
};

type ButtonProps = {
=======
type ButtonProps = JSXInternal.HTMLAttributes<HTMLButtonElement> & {
>>>>>>> aba1e35a
  children?: ComponentChildren;
  className?: string;
  variant?: ButtonVariant;
  dangerStyle?: boolean;
  label?: string;
};

export const Button: FunctionComponent<ButtonProps> = forwardRef(
  (
    {
      variant = 'normal',
      label,
      className = '',
      dangerStyle: danger = false,
      disabled = false,
      children,
      ...props
    }: ButtonProps,
    ref: Ref<HTMLButtonElement>
  ) => {
<<<<<<< HEAD
    const buttonClass = buttonClasses[type];
    const cursorClass = disabled ? 'cursor-not-allowed' : 'cursor-pointer';
    const disabledClass = disabled ? disabledClasses[type] : '';

    return (
      <button
        className={`${buttonClass} ${cursorClass} ${disabledClass} ${className}`}
        onBlur={onBlur}
        onClick={(e) => {
          onClick(e);
          e.preventDefault();
        }}
=======
    return (
      <button
        type="button"
        className={`${getClassName(variant, danger, disabled)} ${className}`}
>>>>>>> aba1e35a
        disabled={disabled}
        ref={ref}
        {...props}
      >
        {label ?? children}
      </button>
    );
  }
);<|MERGE_RESOLUTION|>--- conflicted
+++ resolved
@@ -46,17 +46,7 @@
   return `${baseClass} ${colors} ${borders} ${focusHoverStates} ${cursor}`;
 };
 
-<<<<<<< HEAD
-const disabledClasses: { [type in ButtonType]: string } = {
-  normal: 'color-grey-2',
-  primary: 'bg-grey-2 focus:brightness-default hover:brightness-default',
-  danger: 'color-grey-2',
-};
-
-type ButtonProps = {
-=======
 type ButtonProps = JSXInternal.HTMLAttributes<HTMLButtonElement> & {
->>>>>>> aba1e35a
   children?: ComponentChildren;
   className?: string;
   variant?: ButtonVariant;
@@ -77,25 +67,10 @@
     }: ButtonProps,
     ref: Ref<HTMLButtonElement>
   ) => {
-<<<<<<< HEAD
-    const buttonClass = buttonClasses[type];
-    const cursorClass = disabled ? 'cursor-not-allowed' : 'cursor-pointer';
-    const disabledClass = disabled ? disabledClasses[type] : '';
-
-    return (
-      <button
-        className={`${buttonClass} ${cursorClass} ${disabledClass} ${className}`}
-        onBlur={onBlur}
-        onClick={(e) => {
-          onClick(e);
-          e.preventDefault();
-        }}
-=======
     return (
       <button
         type="button"
         className={`${getClassName(variant, danger, disabled)} ${className}`}
->>>>>>> aba1e35a
         disabled={disabled}
         ref={ref}
         {...props}
