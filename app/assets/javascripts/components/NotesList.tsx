--- conflicted
+++ resolved
@@ -39,22 +39,11 @@
       if (!selectedTag) {
         return [];
       }
-<<<<<<< HEAD
-      if (selectedTag?.isSmartTag) {
-        return appState.getNoteTags(note).map((tag) => tag.title);
-      }
       const tags = appState.getNoteTags(note);
-      if (tags.length === 1) {
+      if (!selectedTag.isSmartTag && tags.length === 1) {
         return [];
       }
-      return tags.map((tag) => tag.title);
-=======
-      const tags = appState.getNoteTags(note);
-      if (!selectedTag.isSmartTag && tags.length === 1) {
-        return '';
-      }
-      return tags.map((tag) => `#${tag.title}`).join(' ');
->>>>>>> 46626df3
+      return tags.map((tag) => `#${tag.title}`);
     };
 
     const openNoteContextMenu = (posX: number, posY: number) => {
