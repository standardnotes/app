import { WebApplication } from '@/ui_models/application';
import { KeyboardKey } from '@/services/ioService';
import { AppState } from '@/ui_models/app_state';
import { DisplayOptions } from '@/ui_models/app_state/notes_view_state';
import { SNNote } from '@standardnotes/snjs';
import { observer } from 'mobx-react-lite';
import { FunctionComponent } from 'preact';
import { NotesListItem } from './NotesListItem';
import { toDirective } from './utils';

type Props = {
  application: WebApplication;
  appState: AppState;
  notes: SNNote[];
  selectedNotes: Record<string, SNNote>;
  displayOptions: DisplayOptions;
  paginate: () => void;
};

const FOCUSABLE_BUT_NOT_TABBABLE = -1;
const NOTES_LIST_SCROLL_THRESHOLD = 200;

export const NotesList: FunctionComponent<Props> = observer(
  ({
    application,
    appState,
    notes,
    selectedNotes,
    displayOptions,
    paginate,
  }) => {
    const { selectPreviousNote, selectNextNote } = appState.notesView;
    const { hideTags, hideDate, hideNotePreview, sortBy } = displayOptions;

<<<<<<< HEAD
    const tagsForNote = (note: SNNote): string[] => {
=======
    const tagsStringForNote = (note: SNNote): string => {
>>>>>>> b98dcd9a
      if (hideTags) {
        return [];
      }
      const selectedTag = appState.selectedTag;
      if (!selectedTag) {
        return [];
      }
      if (selectedTag?.isSmartTag) {
        return appState.getNoteTags(note).map((tag) => tag.title);
      }
      const tags = appState.getNoteTags(note);
      if (tags.length === 1) {
        return [];
      }
      return tags.map((tag) => tag.title);
    };

    const openNoteContextMenu = (posX: number, posY: number) => {
      appState.notes.setContextMenuClickLocation({
        x: posX,
        y: posY,
      });
      appState.notes.reloadContextMenuLayout();
      appState.notes.setContextMenuOpen(true);
    };

    const onContextMenu = (note: SNNote, posX: number, posY: number) => {
      if (!selectedNotes[note.uuid]) {
        appState.notes.selectNote(note.uuid, true);
        openNoteContextMenu(posX, posY);
      } else {
        openNoteContextMenu(posX, posY);
      }
    };

    const onScroll = (e: Event) => {
      const offset = NOTES_LIST_SCROLL_THRESHOLD;
      const element = e.target as HTMLElement;
      if (
        element.scrollTop + element.offsetHeight >=
        element.scrollHeight - offset
      ) {
        paginate();
      }
    };

    const onKeyDown = (e: KeyboardEvent) => {
      if (e.key === KeyboardKey.Up) {
        e.preventDefault();
        selectPreviousNote();
      } else if (e.key === KeyboardKey.Down) {
        e.preventDefault();
        selectNextNote();
      }
    };

    return (
      <div
        className="infinite-scroll"
        id="notes-scrollable"
        onScroll={onScroll}
        onKeyDown={onKeyDown}
        tabIndex={FOCUSABLE_BUT_NOT_TABBABLE}
      >
        {notes.map((note) => (
          <NotesListItem
            application={application}
            key={note.uuid}
            note={note}
            tags={tagsStringForNote(note)}
            selected={!!selectedNotes[note.uuid]}
            hideDate={hideDate}
            hidePreview={hideNotePreview}
            hideTags={hideTags}
            sortedBy={sortBy}
            onClick={() => {
              appState.notes.selectNote(note.uuid, true);
            }}
            onContextMenu={(e: MouseEvent) => {
              e.preventDefault();
              onContextMenu(note, e.clientX, e.clientY);
            }}
          />
        ))}
      </div>
    );
  }
);

export const NotesListDirective = toDirective<Props>(NotesList);<|MERGE_RESOLUTION|>--- conflicted
+++ resolved
@@ -32,11 +32,7 @@
     const { selectPreviousNote, selectNextNote } = appState.notesView;
     const { hideTags, hideDate, hideNotePreview, sortBy } = displayOptions;
 
-<<<<<<< HEAD
     const tagsForNote = (note: SNNote): string[] => {
-=======
-    const tagsStringForNote = (note: SNNote): string => {
->>>>>>> b98dcd9a
       if (hideTags) {
         return [];
       }
@@ -106,7 +102,7 @@
             application={application}
             key={note.uuid}
             note={note}
-            tags={tagsStringForNote(note)}
+            tags={tagsForNote(note)}
             selected={!!selectedNotes[note.uuid]}
             hideDate={hideDate}
             hidePreview={hideNotePreview}
