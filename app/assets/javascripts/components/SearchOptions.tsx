--- conflicted
+++ resolved
@@ -63,11 +63,7 @@
         style={{
           top: optionsPanelTop,
         }}
-<<<<<<< HEAD
-        className="sn-dropdown sn-dropdown--anchor-right absolute grid gap-2 py-2"
-=======
         className="sn-dropdown sn-dropdown--anchor-right sn-dropdown--animated absolute grid gap-2 py-2"
->>>>>>> 26732f5b
       >
         <Switch
           className="h-10"
