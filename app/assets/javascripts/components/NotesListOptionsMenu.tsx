import { WebApplication } from '@/ui_models/application';
import { CollectionSort, PrefKey } from '@standardnotes/snjs';
import { observer } from 'mobx-react-lite';
import { FunctionComponent } from 'preact';
import { useRef, useState } from 'preact/hooks';
import { Icon } from './Icon';
import { Menu } from './menu/Menu';
import { MenuItem, MenuItemSeparator, MenuItemType } from './menu/MenuItem';
import { toDirective, useCloseOnClickOutside } from './utils';

type Props = {
  application: WebApplication;
  closeDisplayOptionsMenu: () => void;
};

export const NotesListOptionsMenu: FunctionComponent<Props> = observer(
  ({ closeDisplayOptionsMenu, application }) => {
    const menuClassName =
      'sn-dropdown sn-dropdown--animated min-w-70 overflow-y-auto \
border-1 border-solid border-main text-sm z-index-dropdown-menu \
flex flex-col py-2 bottom-0 left-2 absolute';
    const [sortBy, setSortBy] = useState(() =>
      application.getPreference(PrefKey.SortNotesBy, CollectionSort.CreatedAt)
    );
    const [sortReverse, setSortReverse] = useState(() =>
      application.getPreference(PrefKey.SortNotesReverse, false)
    );
    const [hidePreview, setHidePreview] = useState(() =>
      application.getPreference(PrefKey.NotesHideNotePreview, false)
    );
    const [hideDate, setHideDate] = useState(() =>
      application.getPreference(PrefKey.NotesHideDate, false)
    );
    const [hideTags, setHideTags] = useState(() =>
      application.getPreference(PrefKey.NotesHideTags, true)
    );
    const [hidePinned, setHidePinned] = useState(() =>
      application.getPreference(PrefKey.NotesHidePinned, false)
    );
    const [showArchived, setShowArchived] = useState(() =>
      application.getPreference(PrefKey.NotesShowArchived, false)
    );
    const [showTrashed, setShowTrashed] = useState(() =>
      application.getPreference(PrefKey.NotesShowTrashed, false)
    );
    const [hideProtected, setHideProtected] = useState(() =>
      application.getPreference(PrefKey.NotesHideProtected, false)
    );

    const toggleSortReverse = () => {
      application.setPreference(PrefKey.SortNotesReverse, !sortReverse);
      setSortReverse(!sortReverse);
    };

    const toggleSortBy = (sort: CollectionSort) => {
      if (sortBy === sort) {
        toggleSortReverse();
      } else {
        setSortBy(sort);
        application.setPreference(PrefKey.SortNotesBy, sort);
      }
    };

    const toggleSortByDateModified = () => {
      toggleSortBy(CollectionSort.UpdatedAt);
    };

    const toggleSortByCreationDate = () => {
      toggleSortBy(CollectionSort.CreatedAt);
    };

    const toggleSortByTitle = () => {
      toggleSortBy(CollectionSort.Title);
    };

    const toggleHidePreview = () => {
      setHidePreview(!hidePreview);
      application.setPreference(PrefKey.NotesHideNotePreview, !hidePreview);
    };

    const toggleHideDate = () => {
      setHideDate(!hideDate);
      application.setPreference(PrefKey.NotesHideDate, !hideDate);
    };

    const toggleHideTags = () => {
      setHideTags(!hideTags);
      application.setPreference(PrefKey.NotesHideTags, !hideTags);
    };

    const toggleHidePinned = () => {
      setHidePinned(!hidePinned);
      application.setPreference(PrefKey.NotesHidePinned, !hidePinned);
    };

    const toggleShowArchived = () => {
      setShowArchived(!showArchived);
      application.setPreference(PrefKey.NotesShowArchived, !showArchived);
    };

    const toggleShowTrashed = () => {
      setShowTrashed(!showTrashed);
      application.setPreference(PrefKey.NotesShowTrashed, !showTrashed);
    };

    const toggleHideProtected = () => {
      setHideProtected(!hideProtected);
      application.setPreference(PrefKey.NotesHideProtected, !hideProtected);
    };

    const menuRef = useRef<HTMLDivElement>(null);

    useCloseOnClickOutside(menuRef as any, (open: boolean) => {
      if (!open) {
        setShowMenuFalse();
      }
    });

    return (
<<<<<<< HEAD
      <div className={menuClassName}>
        <Menu a11yLabel="Sort by" closeMenu={closeDisplayOptionsMenu}>
=======
      <div ref={menuRef} className={menuClassName}>
        <Menu a11yLabel="Sort by" closeMenu={setShowMenuFalse}>
>>>>>>> b29dc8ec
          <div className="px-3 my-1 text-xs font-semibold color-text uppercase">
            Sort by
          </div>
          <MenuItem
            className="py-2"
            type={MenuItemType.RadioButton}
            onClick={toggleSortByDateModified}
            checked={sortBy === CollectionSort.UpdatedAt}
          >
            <div className="flex flex-grow items-center justify-between">
              <span>Date modified</span>
              {sortBy === CollectionSort.UpdatedAt ? (
                sortReverse ? (
                  <Icon type="arrows-sort-up" className="color-neutral" />
                ) : (
                  <Icon type="arrows-sort-down" className="color-neutral" />
                )
              ) : null}
            </div>
          </MenuItem>
          <MenuItem
            className="py-2"
            type={MenuItemType.RadioButton}
            onClick={toggleSortByCreationDate}
            checked={sortBy === CollectionSort.CreatedAt}
          >
            <div className="flex flex-grow items-center justify-between">
              <span>Creation date</span>
              {sortBy === CollectionSort.CreatedAt ? (
                sortReverse ? (
                  <Icon type="arrows-sort-up" className="color-neutral" />
                ) : (
                  <Icon type="arrows-sort-down" className="color-neutral" />
                )
              ) : null}
            </div>
          </MenuItem>
          <MenuItem
            className="py-2"
            type={MenuItemType.RadioButton}
            onClick={toggleSortByTitle}
            checked={sortBy === CollectionSort.Title}
          >
            <div className="flex flex-grow items-center justify-between">
              <span>Title</span>
              {sortBy === CollectionSort.Title ? (
                sortReverse ? (
                  <Icon type="arrows-sort-up" className="color-neutral" />
                ) : (
                  <Icon type="arrows-sort-down" className="color-neutral" />
                )
              ) : null}
            </div>
          </MenuItem>
          <MenuItemSeparator />
          <div className="px-3 py-1 text-xs font-semibold color-text uppercase">
            View
          </div>
          <MenuItem
            type={MenuItemType.SwitchButton}
            className="py-1 hover:bg-contrast focus:bg-info-backdrop"
            checked={!hidePreview}
            onChange={toggleHidePreview}
          >
            <div className="flex flex-col max-w-3/4">Show note preview</div>
          </MenuItem>
          <MenuItem
            type={MenuItemType.SwitchButton}
            className="py-1 hover:bg-contrast focus:bg-info-backdrop"
            checked={!hideDate}
            onChange={toggleHideDate}
          >
            Show date
          </MenuItem>
          <MenuItem
            type={MenuItemType.SwitchButton}
            className="py-1 hover:bg-contrast focus:bg-info-backdrop"
            checked={!hideTags}
            onChange={toggleHideTags}
          >
            Show tags
          </MenuItem>
          <div className="h-1px my-2 bg-border"></div>
          <div className="px-3 py-1 text-xs font-semibold color-text uppercase">
            Other
          </div>
          <MenuItem
            type={MenuItemType.SwitchButton}
            className="py-1 hover:bg-contrast focus:bg-info-backdrop"
            checked={!hidePinned}
            onChange={toggleHidePinned}
          >
            Show pinned notes
          </MenuItem>
          <MenuItem
            type={MenuItemType.SwitchButton}
            className="py-1 hover:bg-contrast focus:bg-info-backdrop"
            checked={!hideProtected}
            onChange={toggleHideProtected}
          >
            Show protected notes
          </MenuItem>
          <MenuItem
            type={MenuItemType.SwitchButton}
            className="py-1 hover:bg-contrast focus:bg-info-backdrop"
            checked={showArchived}
            onChange={toggleShowArchived}
          >
            Show archived notes
          </MenuItem>
          <MenuItem
            type={MenuItemType.SwitchButton}
            className="py-1 hover:bg-contrast focus:bg-info-backdrop"
            checked={showTrashed}
            onChange={toggleShowTrashed}
          >
            Show trashed notes
          </MenuItem>
        </Menu>
      </div>
    );
  }
);

export const NotesListOptionsDirective = toDirective<Props>(
  NotesListOptionsMenu,
  {
    closeDisplayOptionsMenu: '=',
    state: '&',
  }
);<|MERGE_RESOLUTION|>--- conflicted
+++ resolved
@@ -117,13 +117,8 @@
     });
 
     return (
-<<<<<<< HEAD
-      <div className={menuClassName}>
-        <Menu a11yLabel="Sort by" closeMenu={closeDisplayOptionsMenu}>
-=======
       <div ref={menuRef} className={menuClassName}>
         <Menu a11yLabel="Sort by" closeMenu={setShowMenuFalse}>
->>>>>>> b29dc8ec
           <div className="px-3 my-1 text-xs font-semibold color-text uppercase">
             Sort by
           </div>
