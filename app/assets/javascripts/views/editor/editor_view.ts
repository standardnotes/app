import { Editor } from '@/ui_models/editor';
import { WebApplication } from '@/ui_models/application';
import { PanelPuppet, WebDirective } from '@/types';
import angular from 'angular';
import {
  ApplicationEvent,
  isPayloadSourceRetrieved,
  ContentType,
  ProtectedAction,
  SNComponent,
  SNNote,
  SNTag,
  NoteMutator,
  Uuids,
  ComponentArea,
  ComponentAction,
  WebPrefKey,
  ComponentMutator,
} from 'snjs';
import find from 'lodash/find';
import { isDesktopApplication } from '@/utils';
import { KeyboardModifier, KeyboardKey } from '@/services/keyboardManager';
import template from './editor-view.pug';
import { PureViewCtrl } from '@Views/abstract/pure_view_ctrl';
import { AppStateEvent, EventSource } from '@/ui_models/app_state';
import {
  STRING_DELETED_NOTE,
  STRING_INVALID_NOTE,
  STRING_ELLIPSES,
  STRING_DELETE_PLACEHOLDER_ATTEMPT,
  STRING_DELETE_LOCKED_ATTEMPT,
  StringDeleteNote,
  StringEmptyTrash
} from '@/strings';
import { confirmDialog } from '@/services/alertService';

const NOTE_PREVIEW_CHAR_LIMIT = 80;
const MINIMUM_STATUS_DURATION = 400;
const SAVE_TIMEOUT_DEBOUNCE = 350;
const SAVE_TIMEOUT_NO_DEBOUNCE = 100;
const EDITOR_DEBOUNCE = 100;

const ElementIds = {
  NoteTextEditor: 'note-text-editor',
  NoteTitleEditor: 'note-title-editor',
  EditorContent: 'editor-content',
  NoteTagsComponentContainer: 'note-tags-component-container'
};
const Fonts = {
  DesktopMonospaceFamily: `Menlo,Consolas,'DejaVu Sans Mono',monospace`,
  WebMonospaceFamily: `monospace`,
  SansSerifFamily: `inherit`
};

type NoteStatus = {
  message?: string
  date?: Date
}

type EditorState = {
  stackComponents: SNComponent[]
  editorComponent?: SNComponent
  tagsComponent?: SNComponent
  saveError?: any
  noteStatus?: NoteStatus
  tagsAsStrings?: string
  marginResizersEnabled?: boolean
  monospaceFont?: boolean
  isDesktop?: boolean
  syncTakingTooLong: boolean
  showExtensions: boolean
  showOptionsMenu: boolean
  showEditorMenu: boolean
  showSessionHistory: boolean
  altKeyDown: boolean
  spellcheck: boolean
  /**
   * Setting to false then true will allow the current editor component-view to be destroyed
   * then re-initialized. Used when changing between component editors.
   */
  editorUnloading: boolean
  /** Setting to true then false will allow the main content textarea to be destroyed
   * then re-initialized. Used when reloading spellcheck status. */
  textareaUnloading: boolean
  /** Fields that can be directly mutated by the template */
  mutable: {}
}

type EditorValues = {
  title?: string
  text?: string
  tagsInputValue?: string
}

function sortAlphabetically(array: SNComponent[]): SNComponent[] {
  return array.sort((a, b) => a.name.toLowerCase() < b.name.toLowerCase() ? -1 : 1);
}

class EditorViewCtrl extends PureViewCtrl<{}, EditorState> {
  /** Passed through template */
  readonly application!: WebApplication
  readonly editor!: Editor

  private leftPanelPuppet?: PanelPuppet
  private rightPanelPuppet?: PanelPuppet
  private unregisterComponent: any
  private saveTimeout?: ng.IPromise<void>
  private statusTimeout?: ng.IPromise<void>
  private lastEditorFocusEventSource?: EventSource
  public editorValues: EditorValues = {}
  onEditorLoad?: () => void

  private removeAltKeyObserver?: any
  private removeTrashKeyObserver?: any
  private removeDeleteKeyObserver?: any
  private removeTabObserver?: any

  private removeTagsObserver!: () => void
  private removeComponentsObserver!: () => void

  prefKeyMonospace: string
  prefKeySpellcheck: string
  prefKeyMarginResizers: string

  /* @ngInject */
  constructor($timeout: ng.ITimeoutService) {
    super($timeout);
    this.leftPanelPuppet = {
      onReady: () => this.reloadPreferences()
    };
    this.rightPanelPuppet = {
      onReady: () => this.reloadPreferences()
    };
    /** Used by .pug template */
    this.prefKeyMonospace = WebPrefKey.EditorMonospaceEnabled;
    this.prefKeySpellcheck = WebPrefKey.EditorSpellcheck;
    this.prefKeyMarginResizers = WebPrefKey.EditorResizersEnabled;

    this.editorMenuOnSelect = this.editorMenuOnSelect.bind(this);
    this.onPanelResizeFinish = this.onPanelResizeFinish.bind(this);
    this.onEditorLoad = () => {
      this.application!.getDesktopService().redoSearch();
    }
  }

  deinit() {
    this.editor.clearNoteChangeListener();
    this.removeTagsObserver();
    this.removeComponentsObserver();
    (this.removeTagsObserver as any) = undefined;
    (this.removeComponentsObserver as any) = undefined;
    this.removeAltKeyObserver();
    this.removeAltKeyObserver = undefined;
    this.removeTrashKeyObserver();
    this.removeTrashKeyObserver = undefined;
    this.removeDeleteKeyObserver();
    this.removeDeleteKeyObserver = undefined;
    this.removeTabObserver && this.removeTabObserver();
    this.removeTabObserver = undefined;
    this.leftPanelPuppet = undefined;
    this.rightPanelPuppet = undefined;
    this.onEditorLoad = undefined;
    this.unregisterComponent();
    this.unregisterComponent = undefined;
    this.saveTimeout = undefined;
    this.statusTimeout = undefined;
    (this.onPanelResizeFinish as any) = undefined;
    (this.editorMenuOnSelect as any) = undefined;
    super.deinit();
  }

  getState() {
    return this.state as EditorState;
  }

  get note() {
    return this.editor.note;
  }

  $onInit() {
    super.$onInit();
    this.registerKeyboardShortcuts();
    this.editor.onNoteChange(() => {
      this.handleEditorNoteChange();
    })
    this.editor.onNoteValueChange((note, source) => {
      if (isPayloadSourceRetrieved(source!)) {
        this.editorValues.title = note.title;
        this.editorValues.text = note.text;
        this.reloadTagsString();
      }
      if (!this.editorValues.title) {
        this.editorValues.title = note.title;
      }
      if (!this.editorValues.text) {
        this.editorValues.text = note.text;
      }
      if (note.lastSyncBegan && note.lastSyncEnd) {
        if (note.lastSyncBegan!.getTime() > note.lastSyncEnd!.getTime()) {
          this.showSavingStatus()
        } else if (note.lastSyncEnd!.getTime() > note.lastSyncBegan!.getTime()) {
          this.showAllChangesSavedStatus();
        }
      }
    });
  }

  /** @override */
  getInitialState() {
    return {
      stackComponents: [],
      editorDebounce: EDITOR_DEBOUNCE,
      isDesktop: isDesktopApplication(),
      spellcheck: true,
      syncTakingTooLong: false,
      showExtensions: false,
      showOptionsMenu: false,
      showEditorMenu: false,
      showSessionHistory: false,
      altKeyDown: false,
      noteStatus: undefined,
      editorUnloading: false,
      textareaUnloading: false,
      mutable: {
        tagsString: ''
      }
    } as EditorState;
  }

  async onAppLaunch() {
    await super.onAppLaunch();
    this.streamItems();
    this.registerComponentHandler();
  }

  /** @override */
  onAppStateEvent(eventName: AppStateEvent, data: any) {
    if (eventName === AppStateEvent.PreferencesChanged) {
      this.reloadPreferences();
    }
  }

  /** @override */
  onAppEvent(eventName: ApplicationEvent) {
    if (eventName === ApplicationEvent.HighLatencySync) {
      this.setState({ syncTakingTooLong: true });
    } else if (eventName === ApplicationEvent.CompletedFullSync) {
      this.setState({ syncTakingTooLong: false });
      const isInErrorState = this.state.saveError;
      /** if we're still dirty, don't change status, a sync is likely upcoming. */
      if (!this.note.dirty && isInErrorState) {
        this.showAllChangesSavedStatus();
      }
    } else if (eventName === ApplicationEvent.FailedSync) {
      /**
       * Only show error status in editor if the note is dirty.
       * Otherwise, it means the originating sync came from somewhere else
       * and we don't want to display an error here.
       */
      if (this.note.dirty) {
        this.showErrorStatus();
      }
    } else if (eventName === ApplicationEvent.LocalDatabaseWriteError) {
      this.showErrorStatus({
        message: "Offline Saving Issue",
        desc: "Changes not saved"
      });
    }
  }

  async handleEditorNoteChange() {
    this.cancelPendingSetStatus();
    await this.setState({
      showExtensions: false,
      showOptionsMenu: false,
      showEditorMenu: false,
      showSessionHistory: false,
      altKeyDown: false,
      noteStatus: undefined
    });
    const note = this.editor.note;
    this.editorValues.title = note.title;
    this.editorValues.text = note.text;
    this.reloadEditor();
    this.reloadTagsString();
    this.reloadPreferences();
    this.reloadStackComponents();
    if (note.safeText().length === 0) {
      this.focusTitle();
    }
  }

  /**
   * Because note.locked accesses note.content.appData,
   * we do not want to expose the template to direct access to note.locked,
   * otherwise an exception will occur when trying to access note.locked if the note
   * is deleted. There is potential for race conditions to occur with setState, where a
   * previous setState call may have queued a digest cycle, and the digest cycle triggers
   * on a deleted note.
   */
  get noteLocked() {
    if (!this.note || this.note.deleted) {
      return false;
    }
    return this.note.locked;
  }

  streamItems() {
    this.removeTagsObserver = this.application.streamItems(
      ContentType.Tag,
      (items) => {
        if (!this.note) {
          return;
        }
        for (const tag of items) {
          if (
            !this.editorValues.tagsInputValue ||
            tag.deleted ||
            tag.hasRelationshipWithItem(this.note)
          ) {
            this.reloadTagsString();
            break;
          }
        }
      }
    );

    this.removeComponentsObserver = this.application.streamItems(
      ContentType.Component,
      async (items) => {
        if (!this.note) return;
        this.reloadStackComponents();
        this.reloadNoteTagsComponent();
        this.reloadEditor();
      }
    );
  }

  private async reloadEditor() {
    const newEditor = this.application.componentManager!.editorForNote(this.note);
    const currentEditor = this.state.editorComponent;
    if (currentEditor?.uuid !== newEditor?.uuid) {
      await this.setState({
        editorComponent: newEditor,
        /** Unload current component view so that we create a new one */
        editorUnloading: true
      });
      if (newEditor && !newEditor.active) {
        await this.application.componentManager?.activateComponent(newEditor.uuid);
      }
      await this.setState({
        /** Reload component view */
        editorUnloading: false
      });
      this.reloadFont();
      this.application.componentManager!.contextItemDidChangeInArea(ComponentArea.Editor);
    }
  }

  setMenuState(menu: string, state: boolean) {
    this.setState({
      [menu]: state
    });
    this.closeAllMenus(menu);
  }

  toggleMenu(menu: keyof EditorState) {
    this.setMenuState(menu, !this.state[menu]);
  }

  closeAllMenus(exclude?: string) {
    const allMenus = [
      'showOptionsMenu',
      'showEditorMenu',
      'showExtensions',
      'showSessionHistory'
    ];
    const menuState: any = {};
    for (const candidate of allMenus) {
      if (candidate !== exclude) {
        menuState[candidate] = false;
      }
    }
    this.setState(menuState);
  }

  async editorMenuOnSelect(component?: SNComponent) {
    this.setMenuState('showEditorMenu', false);
    if (!component) {
      if (!this.note.prefersPlainEditor) {
        await this.application.changeItem(this.note.uuid, (mutator) => {
          const noteMutator = mutator as NoteMutator;
          noteMutator.prefersPlainEditor = true;
        })
      }
<<<<<<< HEAD
      if (activeEditorComponent) {
        await this.disassociateComponentWithCurrentNote(this.activeEditorComponent);
=======
      if (this.state.editorComponent?.isExplicitlyEnabledForItem(this.note.uuid)) {
        await this.disassociateComponentWithCurrentNote(this.state.editorComponent);
>>>>>>> c6a25d6a
      }
      this.reloadFont();
    }
    else if (component.area === ComponentArea.Editor) {
      const currentEditor = this.state.editorComponent;
      if (currentEditor && component !== currentEditor) {
        await this.disassociateComponentWithCurrentNote(currentEditor);
      }
      const prefersPlain = this.note.prefersPlainEditor;
      if (prefersPlain) {
        await this.application.changeItem(this.note.uuid, (mutator) => {
          const noteMutator = mutator as NoteMutator;
          noteMutator.prefersPlainEditor = false;
        })
      }
      await this.associateComponentWithCurrentNote(component);
    }
    else if (component.area === ComponentArea.EditorStack) {
      await this.toggleStackComponentForCurrentItem(component);
    }
    /** Dirtying can happen above */
    this.application.sync();
  }

  hasAvailableExtensions() {
    return this.application.actionsManager!.
      extensionsInContextOfItem(this.note).length > 0;
  }

  performFirefoxPinnedTabFix() {
    /**
     * For Firefox pinned tab issue:
     * When a new browser session is started, and SN is in a pinned tab,
     * SN is unusable until the tab is reloaded.
     */
    if (document.hidden) {
      window.location.reload();
    }
  }

  /**
   * @param bypassDebouncer Calling save will debounce by default. You can pass true to save
   * immediately.
   * @param isUserModified This field determines if the item will be saved as a user
   * modification, thus updating the user modified date displayed in the UI
   * @param dontUpdatePreviews Whether this change should update the note's plain and HTML
   * preview.
   * @param customMutate A custom mutator function.
   * @param closeAfterSync Whether this editor should be closed after the sync starts.
   * This allows us to make a destructive change, wait for sync to be triggered, then
   * close the editor (if we closed the editor before sync began, we'd get an exception,
   * since the debouncer will be triggered on a non-existent editor)
   */
  async saveNote(
    bypassDebouncer = false,
    isUserModified = false,
    dontUpdatePreviews = false,
    customMutate?: (mutator: NoteMutator) => void,
    closeAfterSync = false
  ) {
    this.performFirefoxPinnedTabFix();
    const note = this.note;
    if (note.deleted) {
      this.application.alertService!.alert(
        STRING_DELETED_NOTE
      );
      return;
    }
    if (this.editor.isTemplateNote) {
      await this.editor.insertTemplatedNote();
      if (this.appState.selectedTag?.isSmartTag() === false) {
        await this.application.changeItem(
          this.appState.selectedTag!.uuid,
          (mutator) => {
            mutator.addItemAsRelationship(note);
          }
        )
      }
    }
    if (!this.application.findItem(note.uuid)) {
      this.application.alertService!.alert(
        STRING_INVALID_NOTE
      );
      return;
    }
    await this.application.changeItem(note.uuid, (mutator) => {
      const noteMutator = mutator as NoteMutator;
      if (customMutate) {
        customMutate(noteMutator);
      }
      noteMutator.title = this.editorValues.title!;
      noteMutator.text = this.editorValues.text!;
      if (!dontUpdatePreviews) {
        const text = this.editorValues.text || '';
        const truncate = text.length > NOTE_PREVIEW_CHAR_LIMIT;
        const substring = text.substring(0, NOTE_PREVIEW_CHAR_LIMIT);
        const previewPlain = substring + (truncate ? STRING_ELLIPSES : '');
        noteMutator.preview_plain = previewPlain;
        noteMutator.preview_html = undefined;
      }
    }, isUserModified)
    if (this.saveTimeout) {
      this.$timeout.cancel(this.saveTimeout);
    }
    const noDebounce = bypassDebouncer || this.application.noAccount();
    const syncDebouceMs = noDebounce
      ? SAVE_TIMEOUT_NO_DEBOUNCE
      : SAVE_TIMEOUT_DEBOUNCE;
    this.saveTimeout = this.$timeout(() => {
      this.application.sync();
      if (closeAfterSync) {
        this.appState.closeEditor(this.editor);
      }
    }, syncDebouceMs);
  }

  showSavingStatus() {
    this.setStatus(
      { message: "Saving..." },
      false
    );
  }

  showAllChangesSavedStatus() {
    this.setState({
      saveError: false,
      syncTakingTooLong: false
    });
    this.setStatus({
      message: 'All changes saved',
    });
  }

  showErrorStatus(error?: any) {
    if (!error) {
      error = {
        message: "Sync Unreachable",
        desc: "Changes saved offline"
      };
    }
    this.setState({
      saveError: true,
      syncTakingTooLong: false
    });
    this.setStatus(error);
  }

  setStatus(status: { message: string, date?: Date }, wait = true) {
    let waitForMs;
    if (!this.state.noteStatus || !this.state.noteStatus!.date) {
      waitForMs = 0;
    } else {
      waitForMs = MINIMUM_STATUS_DURATION - (
        new Date().getTime() - this.state.noteStatus!.date!.getTime()
      );
    }
    if (!wait || waitForMs < 0) {
      waitForMs = 0;
    }
    if (this.statusTimeout) {
      this.$timeout.cancel(this.statusTimeout);
    }
    this.statusTimeout = this.$timeout(() => {
      status.date = new Date();
      this.setState({
        noteStatus: status
      });
    }, waitForMs);
  }

  cancelPendingSetStatus() {
    if (this.statusTimeout) {
      this.$timeout.cancel(this.statusTimeout);
    }
  }

  contentChanged() {
    this.saveNote(
      false,
      true
    );
  }

  onTitleEnter($event: Event) {
    ($event.target as HTMLInputElement).blur();
    this.onTitleChange();
    this.focusEditor();
  }

  onTitleChange() {
    this.saveNote(
      false,
      true,
      true,
    );
  }

  focusEditor() {
    const element = document.getElementById(ElementIds.NoteTextEditor);
    if (element) {
      this.lastEditorFocusEventSource = EventSource.Script;
      element.focus();
    }
  }

  focusTitle() {
    document.getElementById(ElementIds.NoteTitleEditor)!.focus();
  }

  clickedTextArea() {
    this.setMenuState('showOptionsMenu', false);
  }

  onTitleFocus() {

  }

  onTitleBlur() {

  }

  onContentFocus() {
    this.application.getAppState().editorDidFocus(this.lastEditorFocusEventSource!);
    this.lastEditorFocusEventSource = undefined;
  }

  selectedMenuItem(hide: boolean) {
    if (hide) {
      this.setMenuState('showOptionsMenu', false);
    }
  }

  async deleteNote(permanently: boolean) {
    if (this.editor.isTemplateNote) {
      this.application.alertService!.alert(
        STRING_DELETE_PLACEHOLDER_ATTEMPT
      );
      return;
    }
    const run = async () => {
      if (this.note.locked) {
        this.application.alertService!.alert(
          STRING_DELETE_LOCKED_ATTEMPT
        );
        return;
      }
      const title = this.note.safeTitle().length
        ? `'${this.note.title}'`
        : "this note";
      const text = StringDeleteNote(
        title,
        permanently
      );
      if (await confirmDialog({
        text,
        confirmButtonStyle: 'danger'
      })) {
        if (permanently) {
          this.performNoteDeletion(this.note);
        } else {
          this.saveNote(
            true,
            false,
            true,
            (mutator) => {
              mutator.trashed = true;
            }
          );
        }
      };
    };
    const requiresPrivilege = await this.application.privilegesService!.actionRequiresPrivilege(
      ProtectedAction.DeleteNote
    );
    if (requiresPrivilege) {
      this.application.presentPrivilegesModal(
        ProtectedAction.DeleteNote,
        () => {
          run();
        }
      );
    } else {
      run();
    }
  }

  performNoteDeletion(note: SNNote) {
    this.application.deleteItem(note);
  }

  restoreTrashedNote() {
    this.saveNote(
      true,
      false,
      true,
      (mutator) => {
        mutator.trashed = false;
      },
      true
    );
  }

  deleteNotePermanantely() {
    this.deleteNote(true);
  }

  getTrashCount() {
    return this.application.getTrashedItems().length;
  }

  async emptyTrash() {
    const count = this.getTrashCount();
    if (await confirmDialog({
      text: StringEmptyTrash(count),
      confirmButtonStyle: 'danger'
    })) {
      this.application.emptyTrash();
      this.application.sync();
    }
  }

  togglePin() {
    this.saveNote(
      true,
      false,
      true,
      (mutator) => {
        mutator.pinned = !this.note.pinned
      }
    );
  }

  toggleLockNote() {
    this.saveNote(
      true,
      false,
      true,
      (mutator) => {
        mutator.locked = !this.note.locked
      }
    );
  }

  toggleProtectNote() {
    this.saveNote(
      true,
      false,
      true,
      (mutator) => {
        mutator.protected = !this.note.protected
      }
    );
    /** Show privileges manager if protection is not yet set up */
    this.application.privilegesService!.actionHasPrivilegesConfigured(
      ProtectedAction.ViewProtectedNotes
    ).then((configured) => {
      if (!configured) {
        this.application.presentPrivilegesManagementModal();
      }
    });
  }

  toggleNotePreview() {
    this.saveNote(
      true,
      false,
      true,
      (mutator) => {
        mutator.hidePreview = !this.note.hidePreview
      }
    );
  }

  toggleArchiveNote() {
    this.saveNote(
      true,
      false,
      true,
      (mutator) => {
        mutator.archived = !this.note.archived
      },
      /** If we are unarchiving, and we are in the archived tag, close the editor */
      this.note.archived && this.appState.selectedTag?.isArchiveTag
    );
  }

  reloadTagsString() {
    const tags = this.appState.getNoteTags(this.note);
    const string = SNTag.arrayToDisplayString(tags);
    this.updateUI(() => {
      this.editorValues.tagsInputValue = string;
    })
  }

  private addTag(tag: SNTag) {
    const tags = this.appState.getNoteTags(this.note);
    const strings = tags.map((currentTag) => {
      return currentTag.title;
    });
    strings.push(tag.title);
    this.saveTagsFromStrings(strings);
  }

  removeTag(tag: SNTag) {
    const tags = this.appState.getNoteTags(this.note);
    const strings = tags.map((currentTag) => {
      return currentTag.title;
    }).filter((title) => {
      return title !== tag.title;
    });
    this.saveTagsFromStrings(strings);
  }

  onTagsInputBlur() {
    this.saveTagsFromStrings();
    this.focusEditor();
  }

  public async saveTagsFromStrings(strings?: string[]) {
    if (
      !strings
      && this.editorValues.tagsInputValue === this.state.tagsAsStrings
    ) {
      return;
    }
    if (!strings) {
      strings = this.editorValues.tagsInputValue!
        .split('#')
        .filter((string) => {
          return string.length > 0;
        })
        .map((string) => {
          return string.trim();
        });
    }
    const note = this.note;
    const currentTags = this.appState.getNoteTags(note);
    const removeTags = [];
    for (const tag of currentTags) {
      if (strings.indexOf(tag.title) === -1) {
        removeTags.push(tag);
      }
    }
    for (const tag of removeTags) {
      await this.application.changeItem(tag.uuid, (mutator) => {
        mutator.removeItemAsRelationship(note);
      })
    }
    const newRelationships: SNTag[] = [];
    for (const title of strings) {
      const existingRelationship = find(
        currentTags,
        { title: title }
      );
      if (!existingRelationship) {
        newRelationships.push(
          await this.application.findOrCreateTag(title)
        );
      }
    }
    if (newRelationships.length > 0) {
      await this.application.changeItems(
        Uuids(newRelationships),
        (mutator) => {
          mutator.addItemAsRelationship(note);
        }
      )
    }
    this.application.sync();
    this.reloadTagsString();
  }

  async onPanelResizeFinish(width: number, left: number, isMaxWidth: boolean) {
    if (isMaxWidth) {
      await this.application.getPrefsService().setUserPrefValue(
        WebPrefKey.EditorWidth,
        null
      );
    } else {
      if (width !== undefined && width !== null) {
        await this.application.getPrefsService().setUserPrefValue(
          WebPrefKey.EditorWidth,
          width
        );
        this.leftPanelPuppet!.setWidth!(width);
      }
    }
    if (left !== undefined && left !== null) {
      await this.application.getPrefsService().setUserPrefValue(
        WebPrefKey.EditorLeft,
        left
      );
      this.rightPanelPuppet!.setLeft!(left);
    }
    this.application.getPrefsService().syncUserPreferences();
  }

  async reloadPreferences() {
    const monospaceFont = this.application.getPrefsService().getValue(
      WebPrefKey.EditorMonospaceEnabled,
      true
    );
    const spellcheck = this.application.getPrefsService().getValue(
      WebPrefKey.EditorSpellcheck,
      true
    );
    const marginResizersEnabled = this.application.getPrefsService().getValue(
      WebPrefKey.EditorResizersEnabled,
      true
    );
    await this.setState({
      monospaceFont,
      spellcheck,
      marginResizersEnabled
    });

    if (!document.getElementById(ElementIds.EditorContent)) {
      /** Elements have not yet loaded due to ng-if around wrapper */
      return;
    }

    this.reloadFont();

    if (
      this.state.marginResizersEnabled &&
      this.leftPanelPuppet!.ready &&
      this.rightPanelPuppet!.ready
    ) {
      const width = this.application.getPrefsService().getValue(
        WebPrefKey.EditorWidth,
        null
      );
      if (width != null) {
        this.leftPanelPuppet!.setWidth!(width);
        this.rightPanelPuppet!.setWidth!(width);
      }
      const left = this.application.getPrefsService().getValue(
        WebPrefKey.EditorLeft,
        null
      );
      if (left != null) {
        this.leftPanelPuppet!.setLeft!(left);
        this.rightPanelPuppet!.setLeft!(left);
      }
    }
  }

  reloadFont() {
    const editor = document.getElementById(
      ElementIds.NoteTextEditor
    );
    if (!editor) {
      return;
    }
    if (this.state.monospaceFont) {
      if (this.state.isDesktop) {
        editor.style.fontFamily = Fonts.DesktopMonospaceFamily;
      } else {
        editor.style.fontFamily = Fonts.WebMonospaceFamily;
      }
    } else {
      editor.style.fontFamily = Fonts.SansSerifFamily;
    }
  }

  async toggleWebPrefKey(key: WebPrefKey) {
    const currentValue = (this.state as any)[key];
    await this.application.getPrefsService().setUserPrefValue(
      key,
      !currentValue,
      true
    );
    await this.setState({
      [key]: !currentValue
    })
    this.reloadFont();

    if (key === WebPrefKey.EditorSpellcheck) {
      /** Allows textarea to reload */
      await this.setState({ textareaUnloading: true });
      await this.setState({ textareaUnloading: false });
      this.reloadFont();
    } else if (key === WebPrefKey.EditorResizersEnabled && this.state[key] === true) {
      this.$timeout(() => {
        this.leftPanelPuppet!.flash!();
        this.rightPanelPuppet!.flash!();
      });
    }
  }

  /** @components */

  registerComponentHandler() {
    this.unregisterComponent = this.application.componentManager!.registerHandler({
      identifier: 'editor',
      areas: [
        ComponentArea.NoteTags,
        ComponentArea.EditorStack,
        ComponentArea.Editor
      ],
      contextRequestHandler: (componentUuid) => {
        const currentEditor = this.state.editorComponent;
        if (
          componentUuid === currentEditor?.uuid ||
          componentUuid === this.state.tagsComponent?.uuid ||
          Uuids(this.state.stackComponents).includes(componentUuid)
        ) {
          return this.note;
        }
      },
      focusHandler: (component, focused) => {
        if (component.isEditor() && focused) {
          this.closeAllMenus();
        }
      },
      actionHandler: (component, action, data) => {
        if (action === ComponentAction.SetSize) {
          const setSize = (
            element: HTMLElement,
            size: { width: number, height: number }
          ) => {
            const widthString = typeof size.width === 'string'
              ? size.width
              : `${data.width}px`;
            const heightString = typeof size.height === 'string'
              ? size.height
              : `${data.height}px`;
            element.setAttribute(
              'style',
              `width: ${widthString}; height: ${heightString};`
            );
          };
          if (data.type === 'container') {
            if (component.area === ComponentArea.NoteTags) {
              const container = document.getElementById(
                ElementIds.NoteTagsComponentContainer
              );
              setSize(container!, data);
            }
          }
        }
        else if (action === ComponentAction.AssociateItem) {
          if (data.item.content_type === ContentType.Tag) {
            const tag = this.application.findItem(data.item.uuid) as SNTag;
            this.addTag(tag);
          }
        }
        else if (action === ComponentAction.DeassociateItem) {
          const tag = this.application.findItem(data.item.uuid) as SNTag;
          this.removeTag(tag);
        }
      }
    });
  }

  reloadNoteTagsComponent() {
    const [tagsComponent] =
      this.application.componentManager!.componentsForArea(ComponentArea.NoteTags);
    if (tagsComponent?.uuid !== this.state.tagsComponent?.uuid) {
      this.setState({
        tagsComponent: tagsComponent?.active ? tagsComponent : undefined
      });
    }
    this.application.componentManager!.contextItemDidChangeInArea(ComponentArea.NoteTags);
  }

  reloadStackComponents() {
    this.setState({
      stackComponents: sortAlphabetically(
        this.application.componentManager!.componentsForArea(ComponentArea.EditorStack)
          .filter(component => component.active)
      )
    });
    if (this.note) {
      for (const component of this.state.stackComponents) {
        if (component.active) {
          this.application.componentManager!.setComponentHidden(
            component,
            !component.isExplicitlyEnabledForItem(this.note.uuid)
          );
        }
      }
    }
    this.application.componentManager!.contextItemDidChangeInArea(ComponentArea.EditorStack);
  }


  stackComponentHidden(component: SNComponent) {
    return this.application.componentManager?.isComponentHidden(component);
  }

  async toggleStackComponentForCurrentItem(component: SNComponent) {
    const hidden = this.application.componentManager!.isComponentHidden(component);
    if (hidden || !component.active) {
      this.application.componentManager!.setComponentHidden(component, false);
      await this.associateComponentWithCurrentNote(component);
      this.application.componentManager!.contextItemDidChangeInArea(ComponentArea.EditorStack);
    } else {
      this.application.componentManager!.setComponentHidden(component, true);
      await this.disassociateComponentWithCurrentNote(component);
    }
    this.application.sync();
  }

  async disassociateComponentWithCurrentNote(component: SNComponent) {
    const note = this.note;
    return this.application.changeItem(component.uuid, (m) => {
      const mutator = m as ComponentMutator;
      mutator.removeAssociatedItemId(note.uuid);
      mutator.disassociateWithItem(note.uuid);
    })
  }

  async associateComponentWithCurrentNote(component: SNComponent) {
    const note = this.note;
    return this.application.changeItem(component.uuid, (m) => {
      const mutator = m as ComponentMutator;
      mutator.removeDisassociatedItemId(note.uuid);
      mutator.associateWithItem(note.uuid);
    })
  }

  registerKeyboardShortcuts() {
    this.removeAltKeyObserver = this.application.getKeyboardService().addKeyObserver({
      modifiers: [
        KeyboardModifier.Alt
      ],
      onKeyDown: () => {
        this.setState({
          altKeyDown: true
        });
      },
      onKeyUp: () => {
        this.setState({
          altKeyDown: false
        });
      }
    });

    this.removeTrashKeyObserver = this.application.getKeyboardService().addKeyObserver({
      key: KeyboardKey.Backspace,
      notElementIds: [
        ElementIds.NoteTextEditor,
        ElementIds.NoteTitleEditor
      ],
      modifiers: [KeyboardModifier.Meta],
      onKeyDown: () => {
        this.deleteNote(false);
      },
    });

    this.removeDeleteKeyObserver = this.application.getKeyboardService().addKeyObserver({
      key: KeyboardKey.Backspace,
      modifiers: [
        KeyboardModifier.Meta,
        KeyboardModifier.Shift,
        KeyboardModifier.Alt
      ],
      onKeyDown: (event) => {
        event.preventDefault();
        this.deleteNote(true);
      },
    });
  }

  onSystemEditorLoad() {
    if (this.removeTabObserver) {
      return;
    }
    /**
     * Insert 4 spaces when a tab key is pressed,
     * only used when inside of the text editor.
     * If the shift key is pressed first, this event is
     * not fired.
    */
    const editor = document.getElementById(ElementIds.NoteTextEditor)! as HTMLInputElement;
    this.removeTabObserver = this.application.getKeyboardService().addKeyObserver({
      element: editor,
      key: KeyboardKey.Tab,
      onKeyDown: (event) => {
        if (this.note.locked || event.shiftKey) {
          return;
        }
        event.preventDefault();
        /** Using document.execCommand gives us undo support */
        const insertSuccessful = document.execCommand(
          'insertText',
          false,
          '\t'
        );
        if (!insertSuccessful) {
          /** document.execCommand works great on Chrome/Safari but not Firefox */
          const start = editor.selectionStart!;
          const end = editor.selectionEnd!;
          const spaces = '    ';
          /** Insert 4 spaces */
          editor.value = editor.value.substring(0, start)
            + spaces + editor.value.substring(end);
          /** Place cursor 4 spaces away from where the tab key was pressed */
          editor.selectionStart = editor.selectionEnd = start + 4;
        }
        this.editorValues.text = editor.value;
        this.saveNote(true);
      },
    });

    /**
     * Handles when the editor is destroyed,
     * (and not when our controller is destroyed.)
     */
    angular.element(editor).one('$destroy', () => {
      this.removeTabObserver();
      this.removeTabObserver = undefined;
    });
  }
}

export class EditorView extends WebDirective {
  constructor() {
    super();
    this.restrict = 'E';
    this.scope = {
      editor: '=',
      application: '='
    };
    this.template = template;
    this.replace = true;
    this.controller = EditorViewCtrl;
    this.controllerAs = 'self';
    this.bindToController = true;
  }
}<|MERGE_RESOLUTION|>--- conflicted
+++ resolved
@@ -393,13 +393,8 @@
           noteMutator.prefersPlainEditor = true;
         })
       }
-<<<<<<< HEAD
-      if (activeEditorComponent) {
-        await this.disassociateComponentWithCurrentNote(this.activeEditorComponent);
-=======
-      if (this.state.editorComponent?.isExplicitlyEnabledForItem(this.note.uuid)) {
+      if (this.state.editorComponent) {
         await this.disassociateComponentWithCurrentNote(this.state.editorComponent);
->>>>>>> c6a25d6a
       }
       this.reloadFont();
     }
