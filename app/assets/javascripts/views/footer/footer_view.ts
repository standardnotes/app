--- conflicted
+++ resolved
@@ -353,38 +353,6 @@
     statusManager.setMessage(loadingStatus);
   }
 
-<<<<<<< HEAD
-  reloadExtendedData() {
-    if (this.reloadInProgress) {
-      return;
-    }
-    this.reloadInProgress = true;
-
-    /**
-     * A reload consists of opening the extensions manager,
-     * then closing it after a short delay.
-     */
-    const extWindow = this.rooms.find((room) => {
-      return (
-        room.package_info.identifier ===
-        this.application.getNativeExtService().extManagerId
-      );
-    });
-    if (!extWindow) {
-      this.queueExtReload = true;
-      this.reloadInProgress = false;
-      return;
-    }
-    this.selectRoom(extWindow);
-    this.$timeout(() => {
-      this.selectRoom(extWindow);
-      this.reloadInProgress = false;
-      this.appState.notifyEvent(AppStateEvent.ExtendedDataReloadComplete); // TODO: is it ok to add this event? It helps to avoid Angular-ish approach
-    }, 2000);
-  }
-
-=======
->>>>>>> 82fc103a
   updateOfflineStatus() {
     this.offline = this.application.noAccount();
   }
