--- conflicted
+++ resolved
@@ -10,10 +10,7 @@
 export const FOCUSABLE_BUT_NOT_TABBABLE = -1;
 export const NOTES_LIST_SCROLL_THRESHOLD = 200;
 
-<<<<<<< HEAD
 export const MILLISECONDS_IN_A_DAY = 1000 * 60 * 60 * 24;
 export const DAYS_IN_A_WEEK = 7;
 export const DAYS_IN_A_YEAR = 365;
-=======
-export const BYTES_IN_ONE_MEGABYTE = 1000000;
->>>>>>> 7f5f0d9d
+export const BYTES_IN_ONE_MEGABYTE = 1000000;